[coverage:report]
omit =
  */instruments/templates/

[flake8]
max-line-length = 80

[tool:pytest]
markers =
    all_inst: tests all instruments
    download: tests for downloadable instruments
    no_download: tests for instruments without download support
    first: first tests to run
    second: second tests to run
flake8-ignore =
  *.py W503
  docs/conf.py ALL
  demo/cnofs_vefi_dc_b_orbit_plots.py E226 E241 W504
  pysat/__init__.py E402 F401
<<<<<<< HEAD
  pysat/_instrument.py E127 E128 E226 E501 E721 E722 F841 W504
  pysat/_meta.py E127 E128 E226 E303 E501 W504
  pysat/_orbits.py E126 E127 E226 E501 W504
=======
  pysat/_files.py E126 E226 W504
  pysat/_instrument.py E226 E501 W504
>>>>>>> 91e1fb97
  pysat/instruments/champ_star.py E722
  pysat/instruments/cosmic_gps.py E226 F821 W504
  pysat/instruments/superdarn_grdex.py E128 E226 E501 E502 W504
  pysat/instruments/supermag_magnetometer.py E126 E127 E128 E226 E251 E502 E722
  pysat/instruments/methods/__init__.py F401
  pysat/tests/test_files.py E226 E501 F841 W504
  pysat/tests/test_instrument.py E226 F401 W504
  pysat/tests/test_utils.py E722
  pysat/utils/__init__.py F401
  pysat/utils/_core.py E126 E226 E501 W504
  pysat/utils/time.py E226 W504<|MERGE_RESOLUTION|>--- conflicted
+++ resolved
@@ -17,14 +17,7 @@
   docs/conf.py ALL
   demo/cnofs_vefi_dc_b_orbit_plots.py E226 E241 W504
   pysat/__init__.py E402 F401
-<<<<<<< HEAD
-  pysat/_instrument.py E127 E128 E226 E501 E721 E722 F841 W504
-  pysat/_meta.py E127 E128 E226 E303 E501 W504
-  pysat/_orbits.py E126 E127 E226 E501 W504
-=======
-  pysat/_files.py E126 E226 W504
   pysat/_instrument.py E226 E501 W504
->>>>>>> 91e1fb97
   pysat/instruments/champ_star.py E722
   pysat/instruments/cosmic_gps.py E226 F821 W504
   pysat/instruments/superdarn_grdex.py E128 E226 E501 E502 W504
