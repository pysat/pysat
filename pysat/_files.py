#!/usr/bin/env python
# Full license can be found in License.md
# Full author list can be found in .zenodo.json file
# DOI:10.5281/zenodo.1199703
# ----------------------------------------------------------------------------

import copy
import datetime as dt
from functools import partial
import numpy as np
import os
import weakref

import pandas as pds

import pysat  # Needed to access pysat.params across reimports
from pysat.instruments.methods import general
from pysat.utils import files as futils
from pysat.utils.time import filter_datetime_input

logger = pysat.logger


class Files(object):
    """Maintain collection of files and associated methods.

    Parameters
    ----------
    inst : pysat.Instrument
        Instrument object
    data_dir : str or NoneType
        Directory without sub-directory variables that allows one to
        bypass the directories provided by pysat.params['data_dirs'].  Only
        applied if the directory exists. (default=None)
    directory_format : str or NoneType
        Sub-directory naming structure, which is expected to exist or be
        created within one of the `pysat.params['data_dirs']` directories.
        Variables such as `platform`, `name`, `tag`, and `inst_id` will be
        filled in as needed using python string formatting, if a string is
        supplied. The default directory structure, which is used if None is
        specified, is provided by `pysat.params['directory_format']` and is
        typically '{platform}/{name}/{tag}/{inst_id}'. (default=None)
    update_files : bool
        If True, immediately query filesystem for instrument files and
        store. (default=False)
    file_format : str or NoneType
        File naming structure in string format.  Variables such as `year`,
        `month`, `day`, etc. will be filled in as needed using python
        string formatting.  The default file format structure is supplied in the
        instrument `list_files` routine. See
        `pysat.files.parse_delimited_filenames` and
        `pysat.files.parse_fixed_width_filenames` for more information.
        (default=None)
    write_to_disk : bool
        If true, the list of Instrument files will be written to disk.
        (default=True)
    ignore_empty_files : bool
        If True, the list of files found will be checked to ensure the
        filesizes are greater than zero. Empty files are removed from the
        stored list of files. (default=False)

    Attributes
    ----------
    directory_format
    update_files
    file_format
    write_to_disk
    ignore_empty_files
    home_path : str
        Path to the pysat information directory.
    data_path : str
        Path to the top-level directory containing instrument files,
        selected from data_paths.
    data_paths: list of str
        Available paths that pysat will use when looking for files. The
        class uses the first directory with relevant data, stored in
        `data_path`.
    files : pds.Series
        Series of data files, indexed by file start time.
    inst_info : dict
        Contains pysat.Instrument parameters 'platform', 'name', 'tag',
        and 'inst_id', identifying the source of the files.
    list_files_creator : functools.partial or NoneType
        Experimental feature for Instruments that internally generate data
        and thus don't have a defined supported date range.
    list_files_rtn : method
        Method used to locate relevant files on the local system. Provided
        by associated pysat.Instrument object.
    multi_file_day : bool
        Flag copied from associated pysat.Instrument object that indicates
        when data for day n may be found in files for days n-1, or n+1.
    start_date : datetime or NoneType
        Date of first file, used as default start bound for instrument
        object, or None if no files are loaded.
    stop_date : datetime or NoneType
        Date of last file, used as default stop bound for instrument
        object, or None if no files are loaded.
    stored_file_name : str
        Name of the hidden file containing the list of archived data files
        for this instrument.
    sub_dir_path : str
        `directory_format` string formatted for the local system.


    Raises
    ------
    NameError
        If `pysat.params['data_dirs']` not assigned.

    Note
    ----
    Interfaces with the `list_files` method for a given instrument
    support module to create an ordered collection of files in time,
    used primarily by the `pysat.Instrument` object to identify files
    to be loaded. The `Files` class mediates access to the files by
    datetime and contains helper methods for determining the presence of
    new files and filtering out empty files.

    User should generally use the interface provided by a `pysat.Instrument`
    instance. Exceptions are the classmethod `from_os`, provided to assist
    in generating the appropriate output for an instrument routine.

    Examples
    --------
    ::

        # Convenient file access
        inst = pysat.Instrument(platform=platform, name=name, tag=tag,
                                inst_id=inst_id)
        # First file
        inst.files[0]

        # Files from start up to stop (exclusive on stop).
        start = dt.datetime(2009,1,1)
        stop = dt.datetime(2009,1,3)
        print(inst.files[start:stop])

        # Files for date
        print(inst.files[start])

        # Files by slicing
        print(inst.files[0:4])

        # Get a list of new files. New files are those that weren't present
        # the last time a given instrument's file list was stored.
        new_files = inst.files.get_new()

        # Search pysat appropriate directory for instrument files and
        # update Files instance.
        inst.files.refresh()

    """

    # -----------------------------------------------------------------------
    # Define the magic methods

    def __init__(self, inst, data_dir=None, directory_format=None,
                 update_files=False, file_format=None, write_to_disk=True,
                 ignore_empty_files=False):
        """Initialize `pysat.Files` object."""

        # Set the hidden variables
        self.update_files = update_files

        # Location of directory to store file information in
        self.home_path = os.path.join(pysat.pysat_dir, 'instruments')

        # Assign base default dates and an empty list of files
        self.start_date = None
        self.stop_date = None
        self.files = pds.Series(None, dtype='object')

        # Grab Instrument information
        self.inst_info = {'platform': inst.platform, 'name': inst.name,
                          'tag': inst.tag, 'inst_id': inst.inst_id,
                          'inst_module': inst.inst_module,
                          'inst': weakref.proxy(inst)}

        self.multi_file_day = inst.multi_file_day

        # Begin with presumption that the `list_files_rtn` is a typical
        # function that returns a Series of filenames. Some generated
        # data sets employ a function that creates filenames on-the-fly.
        self.list_files_creator = None

        # Set the location of stored files
        self.stored_file_name = '_'.join((self.inst_info['platform'],
                                          self.inst_info['name'],
                                          self.inst_info['tag'],
                                          self.inst_info['inst_id'],
                                          'stored_file_info.txt'))

        # Set the path for sub-directories under pysat data path.
        if directory_format is None:
            # Assign stored template if user doesn't provide one.
            directory_format = pysat.params['directory_format']
        self.directory_format = directory_format

        # Set the user-specified file format template variable string.
        self.file_format = file_format

        # Construct the subdirectory path
        self.sub_dir_path = os.path.normpath(
            self.directory_format.format(**self.inst_info))

        # Ensure we have at least one path for pysat data directory.
        if len(pysat.params['data_dirs']) == 0:
            raise NameError(" ".join(("pysat's `data_dirs` hasn't been set.",
                                      "Please set a top-level directory",
                                      "path to store data using",
                                      "`pysat.params['data_dirs'] = path`")))

        # Get list of potential data directory paths from pysat. Construct
        # possible locations for data.
        self.data_paths = [os.path.join(pdir, self.sub_dir_path)
                           for pdir in pysat.params['data_dirs']]

        # If a one-use directory was provided, insert it to the start of the
        # list of potential data paths.
        if data_dir is not None:
            self.data_paths.insert(0, data_dir)
            self.data_paths.insert(0, os.path.join(data_dir, self.sub_dir_path))

        # Ensure path always ends with directory separator.
        self.data_paths = [os.path.join(os.path.normpath(pdir), '')
                           for pdir in self.data_paths]

        # Only one of the above paths will actually be used when loading data.
        # The actual value of data_path is determined in refresh().
        # If there are files present, then that path is stored along with a
        # list of found files in ~/.pysat. This stored info is retrieved by
        # _load. We start here with the first directory for cases where there
        # are no files.
        self.data_path = self.data_paths[0]

        # Set the preference of writing the file list to disk or not.
        self.write_to_disk = write_to_disk
        if not self.write_to_disk:
            # Use blank memory rather than loading from disk.
            self._previous_file_list = pds.Series([], dtype='a')
            self._current_file_list = pds.Series([], dtype='a')

        # Set the preference to ignore or include empty files.
        self.ignore_empty_files = ignore_empty_files

        if self.inst_info['platform'] != '':
            # Only load filenames if this is associated with a real
            # `pysat.Instrument` instance, not `pysat.Instrument()`.
            if self.update_files:
                # Refresh filenames as directed by user.
                self.refresh()
            else:
<<<<<<< HEAD
                # Load stored file information.
=======
                # Load stored file info. Note if there is a stored `data_path`
                # that is still in `self.data_paths` then stored value will
                # be used to replace current `self.data_path`. This is done
                # to provide support for multiple directories.
>>>>>>> 3626b62c
                file_info = self._load()
                if file_info.empty:
                    # Didn't find stored information. Search local system.
                    # If list_files_rtn returns a dict to create
                    # filenames as needed that is handled in refresh.
                    self.refresh()
                else:
                    # Attach the files data loaded.
                    self._attach_files(file_info)
        return

    def __repr__(self):
        """Print representation of the class and its current state."""

        inst_repr = self.inst_info['inst'].__repr__()

        out_str = "".join(["pysat.Files(", inst_repr, ", directory_format=",
                           "'{:}'".format(self.directory_format),
                           ", update_files=",
                           "{:}, file_format=".format(self.update_files),
                           "{:}, ".format(self.file_format.__repr__()),
                           "write_to_disk={:}, ".format(self.write_to_disk),
                           "ignore_empty_files=",
                           "{:})".format(self.ignore_empty_files)])

        return out_str

    def __str__(self):
        """Print the basic Files properties with detailed info."""

        num_files = len(self.files)
        output_str = 'Local File Statistics\n'
        output_str += '---------------------\n'
        output_str += 'Number of files: {:d}\n'.format(num_files)

        if num_files > 0:
            output_str += 'Date Range: '
            output_str += self.files.index[0].strftime('%d %B %Y')
            output_str += ' --- '
            output_str += self.files.index[-1].strftime('%d %B %Y')

        return output_str

    def __eq__(self, other):
        """Perform an equality check.

        Parameters
        ----------
        other : any
            Other object to compare for equality.

        Returns
        -------
        bool
            True if objects are identical, False if they are not.

        """
        # Check if the other object has the same type.
        if not isinstance(other, self.__class__):
            return False

        # If the type is the same then check everything that is attached to
        # the Files object. Includes attributes, methods, variables, etc.
        checks = []
        key_check = []
        for key in self.__dict__.keys():
            key_check.append(key)

            # Confirm each object has the same keys.
            if key in other.__dict__.keys():
                # Define default comparison
                if key not in ['files', '_previous_file_list',
                               '_current_file_list', 'inst_info']:
                    test = np.all(self.__dict__[key] == other.__dict__[key])
                    checks.append(test)

                else:
                    if key not in ['inst_info']:
                        # Comparing one of the stored pandas Series.
                        try:
                            # Comparison only works for identically-labeled
                            # series.
                            check = np.all(self.__dict__[key]
                                           == other.__dict__[key])
                            checks.append(check)
                        except ValueError:
                            # If there is an error they aren't the same.
                            return False

                    elif key == 'inst_info':
                        ichecks = []
                        for ii_key in self.inst_info.keys():
                            if ii_key != 'inst':
                                # Standard attribute check.
                                ichecks.append(self.inst_info[ii_key]
                                               == other.inst_info[ii_key])

                            else:
                                # Don't want a recursive check on `inst`, which
                                # contains `Files`. If the string
                                # representations are the same we consider
                                # them the same.
                                try:
                                    oinst = other.inst_info[ii_key]
                                    ichecks.append(str(self.inst_info[ii_key])
                                                   == str(oinst))
                                except AttributeError:
                                    # If one object is missing a required key.
                                    return False
                        checks.append(np.all(ichecks))

            else:
                # `other` did not have a key that `self` did.
                return False

        # Confirm that `Files` object `other` doesn't have extra terms.
        for key in other.__dict__.keys():
            if key not in self.__dict__.keys():
                return False

        test_data = np.all(checks)

        return test_data

    def __getitem__(self, key):
        """Retrieve items from the files attribute.

        Parameters
        ----------
        key : int, list, slice, dt.datetime
            Key for locating files from a pandas Series indexed by time.

        Returns
        -------
        out : pds.Series
           Subset of the files as a Series.

        Raises
        ------
        IndexError
            If data is outside of file bounds.

        Note
        ----
        Slicing has a non-inclusive end point.

        """
        if self.list_files_creator is not None:
            # Return filename generated on demand.
            out = self.list_files_creator(key)

        elif isinstance(key, slice):
            try:
                try:
                    # Assume key is integer (including list or slice).
                    out = self.files.iloc[key]
                except TypeError:
                    # The key must be something else, use alternative access.
                    out = self.files.loc[key]
            except IndexError as err:
                raise IndexError(''.join((str(err), '\n',
                                          'Date requested outside file ',
                                          'bounds.')))

            if isinstance(key.start, dt.datetime):
                # Enforce exclusive slicing on datetime.
                if len(out) > 1:
                    if out.index[-1] >= key.stop:
                        out = out[:-1]
                elif len(out) == 1:
                    if out.index[0] >= key.stop:
                        out = pds.Series([], dtype='a')
        else:
            try:
                # Assume key is integer (including list or slice).
                out = self.files.iloc[key]
            except TypeError:
                # The key must be something else, use alternative access.
                out = self.files.loc[key]

        return out

    # -----------------------------------------------------------------------
    # Define the hidden methods

    def _filter_empty_files(self, path):
        """Update the file list (`self.files`) with empty files removed.

        Parameters
        ----------
        path : str
            Path to top-level containing files

        """

        keep_index = []
        for i, fname in enumerate(self.files):
            # Create full path for each file.
            full_fname = os.path.join(path, fname)

            # Ensure the file exists.
            if os.path.isfile(full_fname):
                # Check for size.
                if os.path.getsize(full_fname) > 0:
                    # Store if not empty.
                    keep_index.append(i)

        # Remove filenames as needed.
        dropped_num = len(self.files.index) - len(keep_index)
        if dropped_num > 0:
            logger.warning(' '.join(('Removing {:d}'.format(dropped_num),
                                     'empty files from Instrument list.')))
            self.files = self.files.iloc[keep_index]

        return

    def _attach_files(self, files_info):
        """Attach stored file lists to `self.files`.

        Parameters
        ---------
        files_info : pds.Series
            Stored file information, filenames indexed by datetime

        Note
        ----
        Updates the file list (files), `start_date`, and `stop_date` attributes
        of the Files class object.

        """

        if not files_info.empty:
            # Attach data
            self.files = files_info

            # Ensure times are unique
            self._ensure_unique_file_datetimes()

            # Filter for empty files
            if self.ignore_empty_files:
                self._filter_empty_files(path=self.data_path)

            # Extract date information from first and last files.
            if not self.files.empty:
                self.start_date = filter_datetime_input(self.files.index[0])
                self.stop_date = filter_datetime_input(self.files.index[-1])
            else:
                # No files found
                self.start_date = None
                self.stop_date = None
        else:
            # No files found
            self.start_date = None
            self.stop_date = None

            # Convert to object type if Series is empty.  This allows for
            # `==` equality checks with strings.
            self.files = files_info.astype(np.dtype('O'))

        return

    def _ensure_unique_file_datetimes(self):
        """Update the file list (`self.files`) to ensure uniqueness.

        Note
        ----
        Logs a warning if there are files with duplicate datetimes. Keeps
        one of each of the duplicated files while dropping all other duplicated
        times.

        """

        # Check if files are unique.
        unique_files = len(self.files.index.unique()) == len(self.files)

        if not self.multi_file_day and not unique_files:
            # Give user feedback about the issue.
            estr = ''.join(['Duplicate datetimes in stored filename ',
                            'information.\nKeeping one of each ',
                            'of the duplicates, dropping the rest. ',
                            'Please ensure the file datetimes ',
                            'are unique at the microsecond level.'])
            logger.warning(estr)
            ind = self.files.index.duplicated()
            logger.warning(self.files.index[ind].unique())

            # Downselect to unique file datetimes.
            idx = np.unique(self.files.index, return_index=True)
            self.files = self.files.iloc[idx[1]]

        return

    def _store(self):
        """Store currently loaded filelist for instrument onto filesystem.

        Moves current filelist, if different, to .pysat/archive.

        """

        stored_name = self.stored_file_name

        # Check if current file data is different than stored file list. If so,
        # move file list to previous file list, store current to file. If not,
        # do nothing.
        stored_files = self._load(update_path=False)
        if len(stored_files) != len(self.files):
            # The number of items is different, things are new.
            new_flag = True
        else:
            # The number of items is the same, check specifically for equality.
            if stored_files.eq(self.files).all():
                new_flag = False
            else:
                # Stored and new data are not equal, there are new files.
                new_flag = True

        if new_flag:
            if self.write_to_disk:
                # Save the previous data in a backup file.
                prev_name = os.path.join(self.home_path, 'archive', stored_name)
                stored_files.to_csv(prev_name,
                                    date_format='%Y-%m-%d %H:%M:%S.%f',
                                    header=[self.data_path])

                # Overwrite the old reference file with the new file info.
                self.files.to_csv(os.path.join(self.home_path, stored_name),
                                  date_format='%Y-%m-%d %H:%M:%S.%f',
                                  header=[self.data_path])
            else:
                # Update the hidden `File` attributes.
                self._previous_file_list = stored_files
                self._current_file_list = self.files.copy()

        return

    def _load(self, prev_version=False, update_path=True):
        """Load stored filelist.

        Parameters
        ----------
        prev_version : bool
            If True, will load previous version of file list.
        update_path : bool
            If True, the path written to stored info will be
            assigned to `self.data_path`. (default=True)

        Returns
        -------
        pandas.Series
            File path names, indexed by datetime. Series is empty if no
            files are found.

        """

        fname = self.stored_file_name
        if prev_version:
            # Archived file list storage filename.
            fname = os.path.join(self.home_path, 'archive', fname)
        else:
            # Current file list storage filename.
            fname = os.path.join(self.home_path, fname)

        if os.path.isfile(fname) and (os.path.getsize(fname) > 0):
            if self.write_to_disk:
                # Load data stored on the local drive.
                loaded = pds.read_csv(fname, index_col=0, parse_dates=True,
                                      header=0).squeeze("columns")
                if update_path:
<<<<<<< HEAD
                    # Store the `data_path` from the .csv onto `Files`.
                    self.data_path = loaded.name
=======
                    # Store the data_path from the .csv onto Files
                    if loaded.name in self.data_paths:
                        dstr = ' '.join(['Assigning `data_path` found',
                                         'in stored file list:',
                                         loaded.name])
                        logger.debug(dstr)
                        self.data_path = loaded.name
                    else:
                        dstr = ' '.join(['`data_path` found',
                                         'in stored file list is not in',
                                         'current supported `self.data_paths`.',
                                         'Ignoring stored path:', loaded.name,
                                         'Clearing out stored files as well.'])
                        logger.debug(dstr)
                        loaded = pds.Series([], dtype='a')
>>>>>>> 3626b62c

                # Ensure the name of returned Series is None for consistency.
                loaded.name = None

                return loaded
            else:
                # Grab content from memory rather than local disk.
                if prev_version:
                    return self._previous_file_list
                else:
                    return self._current_file_list
        else:
            # Storage file not present.
            return pds.Series([], dtype='a')

        return

    def _remove_data_dir_path(self, file_series=None):
        """Remove the data directory path from filenames.

        Parameters
        ----------
        file_series : pds.Series or NoneType
            Series of filenames, potentially with file paths. (default=None)

        Returns
        -------
        pds.series or None
            If `file_series` is a Series, removes `self.data path` from the
            filename, if present.  Returns None if `path_input` is None.

        """
        out = None
        if file_series is not None:
            # Ensure there is a directory divider at the end of the path.
            split_str = os.path.join(self.data_path, '')

            # Remove the data path from all filenames in the Series.
            out = file_series.apply(lambda x: x.split(split_str)[-1])

        return out

    # -----------------------------------------------------------------------
    # Define the public methods and properties

    def copy(self):
        """Provide a deep copy of object.

        Returns
        -------
        Files class instance
            Copy of self

        """
        # The copy module does not copy modules. Treat `self.inst_info`
        # differently since it possibly contains a python module, plus
        # it also contains a weakref back to Instrument.  Because the Instrument
        # reference contains another `Files` object, it could cause the creation
        # of an infinite, recursive copy.
        saved_info = self.inst_info
        self.inst_info = None

        # Copy everything but the problematic info.
        files_copy = copy.deepcopy(self)

        # Restore the saved information, then copy over items that can be copied
        self.inst_info = saved_info
        files_copy.inst_info = {}
        for key in saved_info.keys():
            if key not in ['inst', 'inst_module']:
                files_copy.inst_info[key] = copy.deepcopy(self.inst_info[key])

        # Can't copy the weakreference.
        files_copy.inst_info['inst'] = self.inst_info['inst']

        # Can't copy the module.
        files_copy.inst_info['inst_module'] = self.inst_info['inst_module']
        return files_copy

    def refresh(self):
        """Update list of files, if there are changes.

        Note
        ----
        Calls underlying list_files_rtn for the particular science instrument.
        Typically, these routines search in the pysat provided path,
        pysat_data_dir/platform/name/tag/inst_id, where pysat_data_dir is set by
        `pysat.params['data_dirs'] = path`.

        """

        # Let interested users know pysat is searching for.
        info_str = '{platform} {name} {tag} {inst_id}'.format(
            **self.inst_info)
        info_str = " ".join(("pysat is searching for", info_str, "files."))
        info_str = " ".join(info_str.split())  # Remove duplicate whitespace
        logger.info(info_str)

        # Check all potential directory locations for files, stopping as soon
        # as we find some.
        for path in self.data_paths:
            list_files_rtn = self.inst_info['inst']._list_files_rtn
            kwarg_inputs = self.inst_info['inst'].kwargs['list_files']
            new_files = list_files_rtn(tag=self.inst_info['tag'],
                                       inst_id=self.inst_info['inst_id'],
                                       data_path=path,
                                       format_str=self.file_format,
                                       **kwarg_inputs)

            # Check if `list_files_rtn` is actually returning filename or a
            # dict to be passed to filename creator function.
            if isinstance(new_files, dict):
                self.list_files_creator = partial(general.filename_creator,
                                                  **new_files)

                # Instrument iteration methods require a date range.
                self.start_date = filter_datetime_input(new_files['start_date'])
                self.stop_date = filter_datetime_input(new_files['stop_date'])

                # To really support iteration, we may need to create a generator
                # function that'll create a fake list of files as needed.
                # It would have to function in place of self.files. Is
                # there truly a point to this?
                return

            # Ensure the name of returned Series is None for consistency.
            new_files.name = None

            # If we find some files, this is the one directory we store.
            # If I don't remove the directory paths then loading by filename
            # becomes more of a challenge. Plus, more memory to store, more
            # difficult for a human to parse when browsing a list, etc. The
            # approach here provides for most of the potential functionality
            # of multiple directories while still leaving the 'single' directory
            # focus and features of the original pysat intact.
            if not new_files.empty:
                self.data_path = path
                new_files = self._remove_data_dir_path(new_files)
                break

        # Feedback to info on number of files located.
        logger.info('Found {:d} local files.'.format(len(new_files)))

        if not new_files.empty:
            # Sort files to ensure they are in order.
            new_files = new_files.sort_index()
        elif pysat.params['warn_empty_file_list']:
            # Warn user if no files found, if `pysat.params` set.
            pstrs = "\n".join(self.data_paths)
            estr = "".join(("Unable to find any files that match the supplied ",
                            "template: ", self.file_format, "\n",
                            "In the following directories: \n", pstrs))
            logger.warning(estr)

        # Attach Series of files to the class object.
        self._attach_files(new_files)

        # Store to disk, if enabled for this class.
        self._store()
        return

    def set_top_level_directory(self, path):
        """Set top-level data directory.

        Sets a valid `self.data_path` using provided top-level directory
        path and the associated pysat subdirectories derived from the
        `directory_format` attribute as stored in `self.sub_dir_path`.

        Parameters
        ----------
        path : str
            Top-level path to use when looking for files. Must be in
            `pysat.params['data_dirs']`.

        Raises
        ------
        ValueError
            If `path` not in `pysat.params['data_dirs']`.

        Warnings
        --------
        If there are Instrument files on the system under a top-level
        directory other than `path`, then, under certain conditions,
        `self.data_path` may be later updated by the object to point back
        to the directory with files.

        """

        if path not in pysat.params['data_dirs']:
            estr = "Supplied path not in `pysat.params['data_dirs']`"
            raise ValueError(estr)
        else:
            self.data_path = os.path.join(path, self.sub_dir_path)

        return

    def get_new(self):
        """List new files since last recorded file state.

        Returns
        -------
        pandas.Series
           A datetime-index Series of all new fileanmes since the last known
           change to the files.

        Note
        ----
        pysat stores filenames in the user_home/.pysat directory. Filenames are
        stored if there is a change and either `update_files` is True at
        instrument object level or `files.refresh()` is called.

        """

        # Refresh file series
        self.refresh()

        # Load current and previous set of files.
        new_file_series = self._load(update_path=False)
        old_file_series = self._load(prev_version=True, update_path=False)

        # Select files that are in the new series and not the old series.
        new_files = new_file_series[-new_file_series.isin(old_file_series)]

        return new_files

    def get_index(self, fname):
        """Return index for a given filename.

        Parameters
        ----------
        fname : str
            Filename for the desired time index

        Raises
        ------
        ValueError
            Filename not in index.

        Note
        ----
        If fname not found in the file information already attached
        to the instrument.files instance, then a files.refresh() call
        is made.

        """

        idx, = np.where(fname == self.files)
        if len(idx) == 0:
            # Filename not in index, try reloading files from disk.
            self.refresh()
            idx, = np.where(fname == np.array(self.files))

            if len(idx) == 0:
                raise ValueError(' '.join(('Could not find "{:}"'.format(fname),
                                           'in available file list. Valid',
                                           'Example:', self.files.iloc[0])))

        # Return a scalar rather than array - otherwise introduces array to
        # index warnings.
        return idx[0]

    def get_file_array(self, start, stop):
        """Return a list of filenames between and including start and stop.

        Parameters
        ----------
        start: array-like or str
            Filenames for start of returned filelist.
        stop: array-like or str
            Filenames inclusive of the ending of list provided by the stop time.

        Returns
        -------
        files : list
            A list of filenames between and including start and stop times
            over all intervals.

        Note
        ----
        `start` and `stop` must be of the same type: both array-like or both
        strings.

        """

        # Selection is treated differently if start/stop are iterable or not
        # so we convert them to a list as needed for consistency.
        starts = pysat.utils.listify(start)
        stops = pysat.utils.listify(stop)

        files = []
        for (sta, stp) in zip(starts, stops):
            id1 = self.get_index(sta)
            id2 = self.get_index(stp)
            files.extend(self.files.iloc[id1:(id2 + 1)])

        return files

    @classmethod
    def from_os(cls, data_path=None, format_str=None,
                two_digit_year_break=None, delimiter=None):
        """Produce a list of files and format it for Files class.

        Parameters
        ----------
        data_path : str or NoneType
            Top level directory to search files for. This directory
            is provided by pysat to the `instrument_module.list_files`
            functions as `data_path`. (default=None)
        format_str : str or NoneType
            Provides the naming pattern of the instrument files and the
            locations of date information so an ordered list may be produced.
            Supports 'year', 'month', 'day', 'hour', 'minute', 'second',
            'version', 'revision', and 'cycle'
            Ex: 'cnofs_cindi_ivm_500ms_{year:4d}{month:02d}{day:02d}_v01.cdf'
            (deafult=None)
        two_digit_year_break : int or NoneType
            If filenames only store two digits for the year, then
            '1900' will be added for years >= two_digit_year_break
            and '2000' will be added for years < two_digit_year_break.
            If None, then four-digit years are assumed. (default=None)
        delimiter : str or NoneType
            Delimiter string upon which files will be split (e.g., '.'). If
            None, filenames will be parsed presuming a fixed width format.
            (default=None)

        Returns
        -------
        pds.Series
            A Series of filenames indexed by time. See
            `pysat.utils.files.process_parsed_filenames` for details.

        Raises
        ------
        ValueError
            If `data_path` or `format_str` is None.

        Note
        ----
        Requires fixed_width or delimited filename.

        Does not produce a `Files` instance, but the proper output from
        `instrument_module.list_files` method.

        The '?' may be used to indicate a set number of spaces for a variable
        part of the name that need not be extracted.
        'cnofs_cindi_ivm_500ms_{year:4d}{month:02d}{day:02d}_v??.cdf'

        When parsing using fixed width filenames (`delimiter=None`), leading
        '*' wilcards are supported, '*{year:4d}{month:02d}{day:02d}_v??.cdf',
        though the '*' is not supported after the first template variable. The
        '?' wildcard may be used anywhere in the template string.

        When parsing using a delimiter, the '*' wildcard is supported
        when leading, trailing, or wholly contained between delimiters, such as
        'data_name-{year:04d}-*-{day:02d}.txt', or '*-{year:04d}-{day:02d}*',
        where '-' is the delimiter. There can not be a mixture of a template
        variable and '*' without a delimiter in between, unless the '*'
        occurs after the variable. The '?' wildcard may be used anywhere in
        the template string.

        The 'day' format keyword may be used to specify either day of month
        (if month is included) or day of year.

        """

        if data_path is None:
            raise ValueError(" ".join(["Must supply instrument directory path",
                                       "(data_path)."]))
        if format_str is None:
            raise ValueError("Must supply `format_str`.")

        # Parse format string to figure out which search string should be used
        # to identify files in the filesystem.
        search_dict = futils.construct_searchstring_from_format(format_str)
        search_str = search_dict['search_string']

        # Perform the local file search
        files = futils.search_local_system_formatted_filename(data_path,
                                                              search_str)

        # Use the file list to extract the information. Pull data from the
        # areas identified by `format_str`.
        if delimiter is None:
            stored = futils.parse_fixed_width_filenames(files, format_str)
        else:
            stored = futils.parse_delimited_filenames(files, format_str,
                                                      delimiter)

        # Process the parsed filenames and return a properly formatted Series
        return futils.process_parsed_filenames(stored, two_digit_year_break)<|MERGE_RESOLUTION|>--- conflicted
+++ resolved
@@ -250,14 +250,10 @@
                 # Refresh filenames as directed by user.
                 self.refresh()
             else:
-<<<<<<< HEAD
-                # Load stored file information.
-=======
                 # Load stored file info. Note if there is a stored `data_path`
                 # that is still in `self.data_paths` then stored value will
                 # be used to replace current `self.data_path`. This is done
                 # to provide support for multiple directories.
->>>>>>> 3626b62c
                 file_info = self._load()
                 if file_info.empty:
                     # Didn't find stored information. Search local system.
@@ -626,10 +622,6 @@
                 loaded = pds.read_csv(fname, index_col=0, parse_dates=True,
                                       header=0).squeeze("columns")
                 if update_path:
-<<<<<<< HEAD
-                    # Store the `data_path` from the .csv onto `Files`.
-                    self.data_path = loaded.name
-=======
                     # Store the data_path from the .csv onto Files
                     if loaded.name in self.data_paths:
                         dstr = ' '.join(['Assigning `data_path` found',
@@ -645,7 +637,6 @@
                                          'Clearing out stored files as well.'])
                         logger.debug(dstr)
                         loaded = pds.Series([], dtype='a')
->>>>>>> 3626b62c
 
                 # Ensure the name of returned Series is None for consistency.
                 loaded.name = None
