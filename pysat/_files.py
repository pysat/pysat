from __future__ import print_function
from __future__ import absolute_import

import string
import os
import weakref
import re
import glob
import numpy as np
import pandas as pds
from pysat import data_dir as data_dir


class Files(object):
    """Maintains collection of files for instrument object.

    Uses the list_files functions for each specific instrument
    to create an ordered collection of files in time. Used by
    instrument object to load the correct files. Files also
    contains helper methods for determining the presence of
    new files and creating an ordered list of files.

    Attributes
    ----------
    base_path : string
        path to .pysat directory in user home
    start_date : datetime
        date of first file, used as default start bound for instrument
        object
    stop_date : datetime
        date of last file, used as default stop bound for instrument
        object
    data_path : string
        path to the directory containing instrument files,
        top_dir/platform/name/tag/
    manual_org : bool
        if True, then Files will look directly in pysat data directory
        for data files and will not use /platform/name/tag
    update_files : bool
        updates files on instantiation if True

    Note
    ----
    User should generally use the interface provided by a pysat.Instrument
    instance. Exceptions are the classmethod from_os, provided to assist
    in generating the appropriate output for an instrument routine.

    Examples
    --------
    ::

        # convenient file access
        inst = pysat.Instrument(platform=platform, name=name, tag=tag,
                                sat_id=sat_id)
        # first file
        inst.files[0]

        # files from start up to stop (exclusive on stop)
        start = pysat.datetime(2009,1,1)
        stop = pysat.datetime(2009,1,3)
        print(vefi.files[start:stop])

        # files for date
        print(vefi.files[start])

        # files by slicing
        print(vefi.files[0:4])

        # get a list of new files
        # new files are those that weren't present the last time
        # a given instrument's file list was stored
        new_files = vefi.files.get_new()

        # search pysat appropriate directory for instrument files and
        # update Files instance.
        vefi.files.refresh()


    """

    def __init__(self, sat, manual_org=False, directory_format=None,
                 update_files=False, file_format=None, write_to_disk=True):
        """ Initialization for Files class object

        Parameters
        -----------
        sat : pysat._instrument.Instrument
            Instrument object
        manual_org : boolian
            If True, then pysat will look directly in pysat data directory
            for data files and will not use default /platform/name/tag
            (default=False)
        directory_format : string or NoneType
            directory naming structure in string format. Variables such as
            platform, name, and tag will be filled in as needed using python
            string formatting. The default directory structure would be
            expressed as '{platform}/{name}/{tag}' (default=None)
        update_files : boolean
            If True, immediately query filesystem for instrument files and
            store
            (default=False)
        file_format : str or NoneType
            File naming structure in string format.  Variables such as year,
            month, and sat_id will be filled in as needed using python string
            formatting.  The default file format structure is supplied in the
            instrument list_files routine. (default=None)
        write_to_disk : boolean
            If true, the list of Instrument files will be written to disk.
            Setting this to False prevents a rare condition when running 
            multiple pysat processes.
        """

        # pysat.Instrument object
        self._sat = weakref.proxy(sat)
        # location of .pysat file
        self.home_path = os.path.join(os.path.expanduser('~'), '.pysat')
        self.start_date = None
        self.stop_date = None
        self.files = pds.Series(None)
        # location of stored files
        self.stored_file_name = ''.join((self._sat.platform, '_',
                                         self._sat.name, '_', self._sat.tag,
                                         '_', self._sat.sat_id,
                                         '_stored_file_info.txt'))

        # flag for setting simple organization of files, only
        # look under pysat_data_dir
        self.manual_org = manual_org
        # path for sub-directories under pysat data path
        if directory_format is None:
            directory_format = os.path.join('{platform}', '{name}', '{tag}')
        self.directory_format = directory_format

        # user-specified file format
        self.file_format = file_format

        if manual_org:
            self.sub_dir_path = ''
        else:
            # construct subdirectory path
            self.sub_dir_path = \
                    self.directory_format.format(name=self._sat.name,
                                                 platform=self._sat.platform,
                                                 tag=self._sat.tag,
                                                 sat_id=self._sat.sat_id)

        # make sure path always ends with directory seperator
        self.data_path = os.path.join(data_dir, self.sub_dir_path)
        if self.data_path[-2] == os.path.sep:
            self.data_path = self.data_path[:-1]
        elif self.data_path[-1] != os.path.sep:
            self.data_path = os.path.join(self.data_path, '')
        
        # store write to disk preference
        self.write_to_disk = write_to_disk
        if self.write_to_disk is False:
            # using blank memory rather than loading from disk
            self._previous_file_list = pds.Series([], dtype='a')
            self._current_file_list = pds.Series([], dtype='a')

        if self._sat.platform != '':
            # load stored file info
            info = self._load()
            if not info.empty:
                self._attach_files(info)
                if update_files:
                    self.refresh()
            else:
                # couldn't find stored info, load file list and then store
                self.refresh()

    def _attach_files(self, files_info):
        """Attach results of instrument list_files routine to Instrument object

        Parameters
        -----------
        file_info :
            Stored file information

        Returns
        ---------
        updates the file list (files), start_date, and stop_date attributes
        of the Files class object.
        """

        if not files_info.empty:
            if(not self._sat.multi_file_day and
               len(files_info.index.unique()) != len(files_info)):
                estr = 'WARNING! Duplicate datetimes in provided file '
                estr = '{:s}information.\nKeeping one of each '.format(estr)
                estr = '{:s}of the duplicates, dropping the rest.'.format(estr)
                print(estr)
                print(files_info.index[files_info.index.duplicated()].unique())

                idx = np.unique(files_info.index, return_index=True)
                files_info = files_info.ix[idx[1]]
                # raise ValueError('List of files must have unique datetimes.')

            self.files = files_info.sort_index()
            date = files_info.index[0]
            self.start_date = pds.datetime(date.year, date.month, date.day)
            date = files_info.index[-1]
            self.stop_date = pds.datetime(date.year, date.month, date.day)
        else:
            self.start_date = None
            self.stop_date = None
            # convert to object type
            # necessary if Series is empty, enables == checks with strings
            self.files = files_info.astype(np.dtype('O'))

    def _store(self):
        """Store currently loaded filelist for instrument onto filesystem"""

        name = self.stored_file_name
        # check if current file data is different than stored file list
        # if so, move file list to previous file list, store current to file
        # if not, do nothing
        stored_files = self._load()
        if len(stored_files) != len(self.files):
            # # of items is different, things are new
            new_flag = True
        elif len(stored_files) == len(self.files):
            # # of items equal, check specifically for equality
            if stored_files.eq(self.files).all():
                new_flag = False
            else:
                # not equal, there are new files
                new_flag = True

        if new_flag:

            if self.write_to_disk:
                stored_files.to_csv(os.path.join(self.home_path,
                                                 'previous_'+name),
                                    date_format='%Y-%m-%d %H:%M:%S.%f')
                self.files.to_csv(os.path.join(self.home_path, name),
                                  date_format='%Y-%m-%d %H:%M:%S.%f')
            else:
                self._previous_file_list = stored_files
                self._current_file_list = self.files.copy()
        return

    def _load(self, prev_version=False):
        """Load stored filelist and return as Pandas Series

        Parameters
        ----------
        prev_version : boolean
            if True, will load previous version of file list

        Returns
        -------
        pandas.Series
            Full path file names are indexed by datetime
            Series is empty if there is no file list to load
        """

        fname = self.stored_file_name
        if prev_version:
            fname = os.path.join(self.home_path, 'previous_'+fname)
        else:
            fname = os.path.join(self.home_path, fname)

        if os.path.isfile(fname) and (os.path.getsize(fname) > 0):
            if self.write_to_disk:
                return pds.read_csv(fname, index_col=0, parse_dates=True,
                                    squeeze=True, header=None)
            else:
                # grab files from memory
                if prev_version:
                    return self._previous_file_list
                else:
                    return self._current_file_list
        else:
            return pds.Series([], dtype='a')

    def refresh(self):
        """Update list of files, if there are changes.

        Calls underlying list_rtn for the particular science instrument.
        Typically, these routines search in the pysat provided path,
        pysat_data_dir/platform/name/tag/,
        where pysat_data_dir is set by pysat.utils.set_data_dir(path=path).


        """

        output_str = '{platform} {name} {tag} {sat_id}'
        output_str = output_str.format(platform=self._sat.platform,
                                       name=self._sat.name, tag=self._sat.tag,
                                       sat_id=self._sat.sat_id)
        output_str = " ".join(("pysat is searching for", output_str, "files."))
        output_str = " ".join(output_str.split())
        print(output_str)

        info = self._sat._list_rtn(tag=self._sat.tag, sat_id=self._sat.sat_id,
                                   data_path=self.data_path,
                                   format_str=self.file_format)

        if not info.empty:
            print('Found {ll:d} of them.'.format(ll=len(info)))
        else:
            estr = "Unable to find any files that match the supplied template."
            estr += " If you have the necessary files please check pysat "
            estr += "settings and file locations (e.g. pysat.pysat_dir)."
            print(estr)
        info = self._remove_data_dir_path(info)
        self._attach_files(info)
        self._store()

    def get_new(self):
        """List new files since last recorded file state.

        pysat stores filenames in the user_home/.pysat directory. Returns
        a list of all new fileanmes since the last known change to files.
        Filenames are stored if there is a change and either update_files
        is True at instrument object level or files.refresh() is called.

        Returns
        -------
        pandas.Series
            files are indexed by datetime

        """

        # refresh files
        self.refresh()
        # current files
        new_info = self._load()
        # previous set of files
        old_info = self._load(prev_version=True)
        new_files = new_info[-new_info.isin(old_info)]
        return new_files

    # def mark_as_new(self, files):
    #     """Set list of files as new.
    #
    #     """
    #     pass
        # stored_info = self._load()
        # if not stored_info.empty: # is not False:
        #     new_info = self._sat._list_rtn(tag = self._sat.tag,
        #                                    data_path=self.data_path,
        #                                    format_str=self.file_format)
        #     new_info = self._remove_data_dir_path(new_info)
        #     new_files = new_info[~new_info.isin(stored_info) ]
        #     return new_files
        # else:
        #     print('No previously stored files that we may compare to.')
        #     return pds.Series([], dtype='a') #False

    def get_index(self, fname):
        """Return index for a given filename.

        Parameters
        ----------
        fname : string
            filename

        Note
        ----
        If fname not found in the file information already attached
        to the instrument.files instance, then a files.refresh() call
        is made.

        """

        idx, = np.where(fname == self.files)
        if len(idx) == 0:
            # filename not in index, try reloading files from disk
            self.refresh()
            # print("DEBUG get_index:", fname, self.files)
            idx, = np.where(fname == np.array(self.files))

            if len(idx) == 0:
                raise ValueError('Could not find "' + fname +
                                 '" in available file list. Valid Example: ' +
                                 self.files.iloc[0])
        # return a scalar rather than array - otherwise introduces array to
        # index warnings.
        return idx[0]

    # slicing via date and index filename is inclusive slicing,
    # date and index are normal non-inclusive end point

    def __getitem__(self, key):
        if isinstance(key, slice):
            try:
                out = self.files.ix[key]
            except IndexError:
                raise IndexError('Date requested outside file bounds.')
            if isinstance(key.start, pds.datetime):
                # enforce exclusive slicing on datetime
                if len(out) > 1:
                    if out.index[-1] >= key.stop:
                        return out[:-1]
                    else:
                        return out
                elif len(out) == 1:
                    if out.index[0] >= key.stop:
                        return pds.Series([], dtype='a')
                    else:
                        return out
                else:
                    return out
            else:
                # not a datetime
                return out
        else:
            return self.files.ix[key]
            # raise ValueError('Not implemented yet.')
        # if isinstance(key, tuple):
        #    if len(key) == 2:
        #        start = key[0]
        #        end = key[1]
        #    else:
        #        raise ValueError('Must input 2 and only 2 items/iterables')

    def get_file_array(self, start, end):
        """Return a list of filenames between and including start and end.

        Parameters
        ----------
            start: array_like or single string
                filenames for start of returned filelist
            stop: array_like or single string
                filenames inclusive end of list

        Returns
        -------
            list of filenames between and including start and end over all
            intervals.

        """
        if hasattr(start, '__iter__') & hasattr(end, '__iter__'):
            files = []
            for (sta, stp) in zip(start, end):
                id1 = self.get_index(sta)
                id2 = self.get_index(stp)
                files.extend(self.files.iloc[id1:id2+1])
        elif hasattr(start, '__iter__') | hasattr(end, '__iter__'):
            estr = 'Either both or none of the inputs need to be iterable'
            raise ValueError(estr)
        else:
            id1 = self.get_index(start)
            id2 = self.get_index(end)
            files = self.files[id1:id2+1].to_list()
        return files

    def _remove_data_dir_path(self, inp=None):
        """Remove the data directory path from filenames"""
        if inp is not None:
            split_str = os.path.join(self.data_path, '')
            return inp.apply(lambda x: x.split(split_str)[-1])
<<<<<<< HEAD
            

    @classmethod    
    def from_os(cls, data_path=None, format_str=None, 
                two_digit_year_break=None, delimiter=None):
        """
        Produces a list of files and and formats it for Files class.

        Requires fixed_width or delimited filename
        
=======

        # elif inp is not None:
        #
        #    return inp.split(split_str)[-1]

            # match = os.path.join(self.data_path,'')
            # num = len(match)
            # return inp.apply(lambda x: x[num:])

    @classmethod
    def from_os(cls, data_path=None, format_str=None,
                two_digit_year_break=None):
        """
        Produces a list of files and and formats it for Files class.

        Requires fixed_width filename

>>>>>>> d2580b3b
        Parameters
        ----------
        data_path : string
            Top level directory to search files for. This directory
            is provided by pysat to the instrument_module.list_files
            functions as data_path.
        format_str : string with python format codes
            Provides the naming pattern of the instrument files and the
            locations of date information so an ordered list may be produced.
            Supports 'year', 'month', 'day', 'hour', 'min', 'sec', 'version',
            and 'revision'
            Ex: 'cnofs_cindi_ivm_500ms_{year:4d}{month:02d}{day:02d}_v01.cdf'
        two_digit_year_break : int
            If filenames only store two digits for the year, then
            '1900' will be added for years >= two_digit_year_break
            and '2000' will be added for years < two_digit_year_break.
<<<<<<< HEAD
        delimiter : string (None)
            If set, then filename will be processed using delimiter rather
            than assuming a fixed width
          
=======

>>>>>>> d2580b3b
        Note
        ----
        Does not produce a Files instance, but the proper output
        from instrument_module.list_files method.

        The '?' may be used to indicate a set number of spaces for a variable
        part of the name that need not be extracted.
        'cnofs_cindi_ivm_500ms_{year:4d}{month:02d}{day:02d}_v??.cdf'
<<<<<<< HEAD
        
        """
        
=======
        """

        import collections

        from pysat.utils import create_datetime_index

        if format_str is None:
            raise ValueError("Must supply a filename template (format_str).")
>>>>>>> d2580b3b
        if data_path is None:
            raise ValueError("Must supply instrument directory path (dir_path)")

        # parse format string to figure out the search string to use
        # to identify files in the filesystem
<<<<<<< HEAD
        # different option required if filename is delimited
        if delimiter is None:
            wildcard = False
        else:
            wildcard = True
        search_dict = construct_searchstring_from_format(format_str, 
                                                         wildcard=wildcard)
        search_str = search_dict['search_string']
        # perform local file search
        files = search_local_system_formatted_filename(data_path, search_str)          
        # we have a list of files, now we need to extract the information        
        # pull of data from the areas identified by format_str
        if delimiter is None:
            stored = parse_fixed_width_filenames(files, format_str)
        else:
            stored = parse_delimited_filenames(files, format_str, delimiter)
        # process the parsed filenames and return a properly formatted Series
        return process_parsed_filenames(stored, two_digit_year_break)


def process_parsed_filenames(stored, two_digit_year_break=None):
    """Accepts dict with data parsed from filenames and creates
    a pandas Series object formatted for the Files class.
    
    Parameters
    ----------
    stored : orderedDict
        Dict produced by parse_fixed_width_filenames or 
        parse_delimited_filenames
    two_digit_year_break : int
        If filenames only store two digits for the year, then
        '1900' will be added for years >= two_digit_year_break
        and '2000' will be added for years < two_digit_year_break.

    Returns
    -------
    pandas.Series
        Series, indexed by datetime, with file strings
        
    Note
    ----
        If two files have the same date and time information in the
        filename then the file with the higher version/revision is used.
        Series returned only has one file der datetime. Version is required
        for this filtering, revision is optional.
        
    """

    from pysat.utils import create_datetime_index
    
    search_dict = construct_searchstring_from_format(stored['format_str'])
    keys = search_dict['keys']
    
    if len(stored['files']) > 0:
        # deal with the possibility of two digit years
        # years above or equal to break are considered to be 1900+
        # years below break are considered to be 2000+
        if two_digit_year_break is not None:
            idx, = np.where(np.array(stored['year']) >=
                            two_digit_year_break)
            stored['year'][idx] = stored['year'][idx] + 1900
            idx, = np.where(np.array(stored['year']) < two_digit_year_break)
            stored['year'][idx] = stored['year'][idx] + 2000 

        # need to sort the information for things to work
        rec_arr = [stored[key] for key in keys]
        rec_arr.append(stored['files'])
        # sort all arrays
        # create a sortable records array
        # keys with files
        val_keys = keys + ['files']
        rec_arr = np.rec.fromarrays(rec_arr, names=val_keys)
        rec_arr.sort(order=val_keys, axis=0)
        
        # pull out sorted info
        for key in keys:
            stored[key] = rec_arr[key]
        files = rec_arr['files']
        
        # add hour and minute information to 'sec'
        if stored['sec'] is None:
            stored['sec'] = np.zeros(len(files))                
        if stored['hour'] is not None:
            stored['sec'] += 3600 * stored['hour']
        if stored['min'] is not None:
            stored['sec'] += 60 * stored['min']
        # version shouldn't be set to zero
        # version is required to remove duplicate datetimes
        if stored['revision'] is None:
            stored['revision'] = np.zeros(len(files))

        index = create_datetime_index(year=stored['year'],
                                        month=stored['month'], 
                                        day=stored['day'], uts=stored['sec'])

        # if version and revision are supplied
        # use these parameters to weed out files that have been replaced
        # with updated versions
        # first, check for duplicate index times
        dups = index[index.duplicated()].unique()
        if (len(dups) > 0) and (stored['version'] is not None):
            # we have duplicates
            # keep the highest version/revision combo
            version = pds.Series(stored['version'], index=index)
            revision = pds.Series(stored['revision'], index=index)
            revive = version*100000. + revision
            frame = pds.DataFrame({'files':files, 'revive':revive,
                                    'time':index}, index=index)
            frame = frame.sort_values(by=['time', 'revive'],
                                        ascending=[True, False])
            frame = frame.drop_duplicates(subset='time', keep='first')

            return frame['files']
        else:
            return pds.Series(files, index=index)
    else:
        return pds.Series(None) 
    

def parse_fixed_width_filenames(files, format_str):
    """Parses list of files, extracting data identified by format_str
    
    Parameters
    ----------
    files : list
        List of files
    format_str : string with python format codes
        Provides the naming pattern of the instrument files and the 
        locations of date information so an ordered list may be produced.
        Supports 'year', 'month', 'day', 'hour', 'min', 'sec', 'version',
        and 'revision'
        Ex: 'cnofs_cindi_ivm_500ms_{year:4d}{month:02d}{day:02d}_v01.cdf'
    
    Returns
    -------
    OrderedDict
        Information parsed from filenames
        'year', 'month', 'day', 'hour', 'min', 'sec', 'version', 'revision'
        'files' - input list of files
        
    """
 
    import collections

    # create storage for data to be parsed from filenames
    stored = collections.OrderedDict()
    stored['year'] = []; stored['month'] = []; stored['day'] = [];
    stored['hour'] = []; stored['min'] = []; stored['sec'] = [];
    stored['version'] = []; stored['revision'] = [];
    
    if len(files) == 0:  
        stored['files'] = []
        # include format string as convenience for later functions
        stored['format_str'] = format_str
        return stored

    # parse format string to get information needed to parse filenames
    search_dict = construct_searchstring_from_format(format_str)
    snips = search_dict['string_blocks']
    lengths = search_dict['lengths']
    keys = search_dict['keys']
    
    # determine the locations the date/version information in a filename is stored
    # use these indices to slice out date from filenames
    idx = 0
    begin_key = []
    end_key = []
    for i,snip in enumerate(snips):
        idx += len(snip)
        if i < (len(lengths)):
            begin_key.append(idx)
            idx += lengths[i]
            end_key.append(idx)
    max_len = idx
    # setting up negative indexing to pick out filenames
    key_str_idx = [np.array(begin_key, dtype=int) - max_len, 
                    np.array(end_key, dtype=int) - max_len]
    # need to parse out dates for datetime index
    for i,temp in enumerate(files):
        for j,key in enumerate(keys):
            val = temp[key_str_idx[0][j]:key_str_idx[1][j]]
            stored[key].append(val)
    # convert to numpy arrays
    for key in stored.keys():
        stored[key] = np.array(stored[key]).astype(int)
        if len(stored[key]) == 0:
            stored[key]=None
    # include files in output
    stored['files'] = files
    # include format string as convenience for later functions
    stored['format_str'] = format_str
    
    return stored


def parse_delimited_filenames(files, format_str, delimiter):
    """Parses list of files, extracting data identified by format_str
    
    Parameters
    ----------
    files : list
        List of files
    format_str : string with python format codes
        Provides the naming pattern of the instrument files and the 
        locations of date information so an ordered list may be produced.
        Supports 'year', 'month', 'day', 'hour', 'min', 'sec', 'version',
        and 'revision'
        Ex: 'cnofs_cindi_ivm_500ms_{year:4d}{month:02d}{day:02d}_v01.cdf'
    
    Returns
    -------
    OrderedDict
        Information parsed from filenames
        'year', 'month', 'day', 'hour', 'min', 'sec', 'version', 'revision'
        'files' - input list of files
        
    """
 
    import collections

    # create storage for data to be parsed from filenames
    ordered_keys = ['year', 'month', 'day', 'hour', 'min', 'sec',
                    'version', 'revision']
    stored = collections.OrderedDict({kk:list() for kk in ordered_keys})

    # exit early if there are no files    
    if len(files) == 0:  
        stored['files'] = []
        # include format string as convenience for later functions
        stored['format_str'] = format_str
        return stored

    # parse format string to get information needed to parse filenames
    search_dict = construct_searchstring_from_format(format_str, wildcard=True)
    snips = search_dict['string_blocks']
    keys = search_dict['keys']
    
    # going to parse string on delimiter
    # it is possible that other regions have the delimiter but aren't
    # going to be parsed out
    # so apply delimiter breakdown to the string blocks as a guide
    pblock = []
    parsed_block = [snip.split(delimiter) for snip in snips]
    for _ in parsed_block:
        if _ != ['', '']:
            if _[0] == '':
                _ = _[1:]
            if _[-1] == '':
                _ = _[:-1]                
            pblock.extend(_)
        pblock.append('')
    parsed_block = pblock[:-1]
    # need to parse out dates for datetime index
    for temp in files:
        split_name = temp.split(delimiter)
        idx = 0
        for sname, bname in zip(split_name, parsed_block):
            if bname == '':
                # areas with data to be parsed are indicated with a 
                # '' in parsed_block
                stored[keys[idx]].append(sname)
                idx += 1
                
    # convert to numpy arrays
    for key in stored.keys():
        stored[key] = np.array(stored[key]).astype(int)
        if len(stored[key]) == 0:
            stored[key]=None
    # include files in output
    stored['files'] = files
    # include format string as convenience for later functions
    stored['format_str'] = format_str
    
    return stored
   

def construct_searchstring_from_format(format_str, wildcard=False):
    """
    Parses format file string and returns string formatted for searching.

    Parameters
    ----------
    format_str : string with python format codes
        Provides the naming pattern of the instrument files and the 
        locations of date information so an ordered list may be produced.
        Supports 'year', 'month', 'day', 'hour', 'min', 'sec', 'version',
        and 'revision'
        Ex: 'cnofs_cindi_ivm_500ms_{year:4d}{month:02d}{day:02d}_v{version:02d}.cdf'
    wildcard : bool
        if True, replaces the ? sequence with a * . This option may be well
        suited when dealing with delimited filenames.
        
    Returns
    -------
    dict
        'search_string' format_str with data to be parsed replaced with ?
        'keys' keys for data to be parsed
        'lengths' string length for data to be parsed
        'string_blocks' the filenames are broken down into fixed width
            segments and '' strings are placed in locations where data will 
            eventually be parsed from a list of filenames. A standards compliant
            filename can be constructed by starting with string_blocks,
            adding keys in order, and replacing the '' locations with data
            of length length.
        
    Note
    ----
        The '?' may be used to indicate a set number of spaces for a variable
        part of the name that need not be extracted.
        'cnofs_cindi_ivm_500ms_{year:4d}{month:02d}{day:02d}_v??.cdf'
        
    """

    if format_str is None:
        raise ValueError("Must supply a filename template (format_str).")
    
    # parse format string to figure out how to construct the search string
    # to identify files in the filesystem
    search_str = ''
    form = string.Formatter()
    # stores the keywords extracted from format_string
    keys = []
    # and length of string
    snips = []
    lengths = []
    for snip in form.parse(format_str):
        # collect all of the format keywords
        # replace them in the string with the '?' wildcard
        # numnber of ?s goes with length of data to be parsed
        # length grabbed from format keywords so we know
        # later on where to parse information out from
        search_str += snip[0]
        snips.append(snip[0])
        if snip[1] is not None:
            keys.append(snip[1])
            # try and determine formatting width
            temp = re.findall(r'\d+', snip[2])
            if temp:
                # there are items, try and grab width
                for i in temp:
                    # make sure there is truly something there
                    if i != 0:
                        # store length and add to the search string
                        lengths.append(int(i))
                        if not wildcard:
                            search_str += '?'*int(i)
                        else:
                            search_str += '*'
                        break
            else:
                raise ValueError("Couldn't determine formatting width")
                
    return {'search_string':search_str,
            'keys':keys,
            'lengths':lengths,
            'string_blocks':snips}


def search_local_system_formatted_filename(data_path, search_str):
    """
    Parses format file string and returns string formatted for searching.

    Parameters
    ----------
    data_path : string
        Top level directory to search files for. This directory
        is provided by pysat to the instrument_module.list_files
        functions as data_path.
    search_str : string 
        String to search local file system for
        Ex: 'cnofs_cindi_ivm_500ms_????????_v??.cdf'
            'cnofs_cinfi_ivm_500ms_*_v??.cdf'
        
    Returns
    -------
    list
        list of files matching the format_str
    
    Note
    ----
    The use of ?s (1 ? per character) rather than the full wildcard *
    provides a more specific filename search string that limits the
    false positive rate.
        
    """

    # perform local file search
    abs_search_str = os.path.join(data_path, search_str)
    files = glob.glob(abs_search_str) 
    # remove data_path portion
    files = [sfile.split(data_path)[-1] for sfile in files]   
    # return info
    return files
=======
        search_str = ''
        form = string.Formatter()
        # stores the keywords extracted from format_string
        keys = []
        # , and length of string
        snips = []
        length = []
        stored = collections.OrderedDict()
        stored['year'] = []
        stored['month'] = []
        stored['day'] = []
        stored['hour'] = []
        stored['min'] = []
        stored['sec'] = []
        stored['version'] = []
        stored['revision'] = []
        for snip in form.parse(format_str):
            # collect all of the format keywords
            # replace them in the string with the '*' wildcard
            # then try and get width from format keywords so we know
            # later on where to parse information out from
            search_str += snip[0]
            snips.append(snip[0])
            if snip[1] is not None:
                keys.append(snip[1])
                search_str += '*'
                # try and determine formatting width
                temp = re.findall(r'\d+', snip[2])
                if temp:
                    # there are items, try and grab width
                    for i in temp:
                        if i != 0:
                            length.append(int(i))
                            break
                else:
                    raise ValueError("Couldn't determine formatting width")

        abs_search_str = os.path.join(data_path, search_str)
        files = glob.glob(abs_search_str)

        # we have a list of files, now we need to extract the date information
        # code below works, but only if the size of file string
        # remains unchanged

        # determine the locations the date information in a filename is stored
        # use these indices to slice out date from loaded filenames
        # test_str = format_str.format(**periods)
        if len(files) > 0:
            idx = 0
            begin_key = []
            end_key = []
            for i, snip in enumerate(snips):
                idx += len(snip)
                if i < (len(length)):
                    begin_key.append(idx)
                    idx += length[i]
                    end_key.append(idx)
            max_len = idx
            # setting up negative indexing to pick out filenames
            key_str_idx = [np.array(begin_key, dtype=int) - max_len,
                           np.array(end_key, dtype=int) - max_len]
            # need to parse out dates for datetime index
            for i, temp in enumerate(files):
                for j, key in enumerate(keys):
                    val = temp[key_str_idx[0][j]:key_str_idx[1][j]]
                    stored[key].append(val)
            # convert to numpy arrays
            for key in stored.keys():
                stored[key] = np.array(stored[key]).astype(int)
                if len(stored[key]) == 0:
                    stored[key] = None
            # deal with the possibility of two digit years
            # years above or equal to break are considered to be 1900+
            # years below break are considered to be 2000+
            if two_digit_year_break is not None:
                idx, = np.where(np.array(stored['year']) >=
                                two_digit_year_break)
                stored['year'][idx] = stored['year'][idx] + 1900
                idx, = np.where(np.array(stored['year']) < two_digit_year_break)
                stored['year'][idx] = stored['year'][idx] + 2000
            # need to sort the information for things to work
            rec_arr = [stored[key] for key in keys]
            rec_arr.append(files)
            # sort all arrays
            val_keys = keys + ['files']
            rec_arr = np.rec.fromarrays(rec_arr, names=val_keys)
            rec_arr.sort(order=val_keys, axis=0)
            # pull out sorted info
            for key in keys:
                stored[key] = rec_arr[key]
            files = rec_arr['files']
            # add hour and minute information to 'sec'
            if stored['sec'] is None:
                stored['sec'] = np.zeros(len(files))
            if stored['hour'] is not None:
                stored['sec'] += 3600 * stored['hour']
            if stored['min'] is not None:
                stored['sec'] += 60 * stored['min']
            # if stored['version'] is None:
            #     stored['version'] = np.zeros(len(files))
            if stored['revision'] is None:
                stored['revision'] = np.zeros(len(files))

            index = create_datetime_index(year=stored['year'],
                                          month=stored['month'],
                                          day=stored['day'], uts=stored['sec'])

            # if version and revision are supplied
            # use these parameters to weed out files that have been replaced
            # with updated versions
            # first, check for duplicate index times
            dups = index[index.duplicated()].unique()
            if (len(dups) > 0) and (stored['version'] is not None):
                # we have duplicates
                # keep the highest version/revision combo
                version = pds.Series(stored['version'], index=index)
                revision = pds.Series(stored['revision'], index=index)
                revive = version*100000. + revision
                frame = pds.DataFrame({'files': files, 'revive': revive,
                                       'time': index}, index=index)
                frame = frame.sort_values(by=['time', 'revive'],
                                          ascending=[True, False])
                frame = frame.drop_duplicates(subset='time', keep='first')

                return frame['files']
            else:
                return pds.Series(files, index=index)
        else:
            return pds.Series(None)
>>>>>>> d2580b3b
<|MERGE_RESOLUTION|>--- conflicted
+++ resolved
@@ -452,7 +452,6 @@
         if inp is not None:
             split_str = os.path.join(self.data_path, '')
             return inp.apply(lambda x: x.split(split_str)[-1])
-<<<<<<< HEAD
             
 
     @classmethod    
@@ -463,25 +462,6 @@
 
         Requires fixed_width or delimited filename
         
-=======
-
-        # elif inp is not None:
-        #
-        #    return inp.split(split_str)[-1]
-
-            # match = os.path.join(self.data_path,'')
-            # num = len(match)
-            # return inp.apply(lambda x: x[num:])
-
-    @classmethod
-    def from_os(cls, data_path=None, format_str=None,
-                two_digit_year_break=None):
-        """
-        Produces a list of files and and formats it for Files class.
-
-        Requires fixed_width filename
-
->>>>>>> d2580b3b
         Parameters
         ----------
         data_path : string
@@ -498,14 +478,10 @@
             If filenames only store two digits for the year, then
             '1900' will be added for years >= two_digit_year_break
             and '2000' will be added for years < two_digit_year_break.
-<<<<<<< HEAD
         delimiter : string (None)
             If set, then filename will be processed using delimiter rather
             than assuming a fixed width
           
-=======
-
->>>>>>> d2580b3b
         Note
         ----
         Does not produce a Files instance, but the proper output
@@ -514,26 +490,14 @@
         The '?' may be used to indicate a set number of spaces for a variable
         part of the name that need not be extracted.
         'cnofs_cindi_ivm_500ms_{year:4d}{month:02d}{day:02d}_v??.cdf'
-<<<<<<< HEAD
         
         """
         
-=======
-        """
-
-        import collections
-
-        from pysat.utils import create_datetime_index
-
-        if format_str is None:
-            raise ValueError("Must supply a filename template (format_str).")
->>>>>>> d2580b3b
         if data_path is None:
             raise ValueError("Must supply instrument directory path (dir_path)")
 
         # parse format string to figure out the search string to use
         # to identify files in the filesystem
-<<<<<<< HEAD
         # different option required if filename is delimited
         if delimiter is None:
             wildcard = False
@@ -927,134 +891,3 @@
     files = [sfile.split(data_path)[-1] for sfile in files]   
     # return info
     return files
-=======
-        search_str = ''
-        form = string.Formatter()
-        # stores the keywords extracted from format_string
-        keys = []
-        # , and length of string
-        snips = []
-        length = []
-        stored = collections.OrderedDict()
-        stored['year'] = []
-        stored['month'] = []
-        stored['day'] = []
-        stored['hour'] = []
-        stored['min'] = []
-        stored['sec'] = []
-        stored['version'] = []
-        stored['revision'] = []
-        for snip in form.parse(format_str):
-            # collect all of the format keywords
-            # replace them in the string with the '*' wildcard
-            # then try and get width from format keywords so we know
-            # later on where to parse information out from
-            search_str += snip[0]
-            snips.append(snip[0])
-            if snip[1] is not None:
-                keys.append(snip[1])
-                search_str += '*'
-                # try and determine formatting width
-                temp = re.findall(r'\d+', snip[2])
-                if temp:
-                    # there are items, try and grab width
-                    for i in temp:
-                        if i != 0:
-                            length.append(int(i))
-                            break
-                else:
-                    raise ValueError("Couldn't determine formatting width")
-
-        abs_search_str = os.path.join(data_path, search_str)
-        files = glob.glob(abs_search_str)
-
-        # we have a list of files, now we need to extract the date information
-        # code below works, but only if the size of file string
-        # remains unchanged
-
-        # determine the locations the date information in a filename is stored
-        # use these indices to slice out date from loaded filenames
-        # test_str = format_str.format(**periods)
-        if len(files) > 0:
-            idx = 0
-            begin_key = []
-            end_key = []
-            for i, snip in enumerate(snips):
-                idx += len(snip)
-                if i < (len(length)):
-                    begin_key.append(idx)
-                    idx += length[i]
-                    end_key.append(idx)
-            max_len = idx
-            # setting up negative indexing to pick out filenames
-            key_str_idx = [np.array(begin_key, dtype=int) - max_len,
-                           np.array(end_key, dtype=int) - max_len]
-            # need to parse out dates for datetime index
-            for i, temp in enumerate(files):
-                for j, key in enumerate(keys):
-                    val = temp[key_str_idx[0][j]:key_str_idx[1][j]]
-                    stored[key].append(val)
-            # convert to numpy arrays
-            for key in stored.keys():
-                stored[key] = np.array(stored[key]).astype(int)
-                if len(stored[key]) == 0:
-                    stored[key] = None
-            # deal with the possibility of two digit years
-            # years above or equal to break are considered to be 1900+
-            # years below break are considered to be 2000+
-            if two_digit_year_break is not None:
-                idx, = np.where(np.array(stored['year']) >=
-                                two_digit_year_break)
-                stored['year'][idx] = stored['year'][idx] + 1900
-                idx, = np.where(np.array(stored['year']) < two_digit_year_break)
-                stored['year'][idx] = stored['year'][idx] + 2000
-            # need to sort the information for things to work
-            rec_arr = [stored[key] for key in keys]
-            rec_arr.append(files)
-            # sort all arrays
-            val_keys = keys + ['files']
-            rec_arr = np.rec.fromarrays(rec_arr, names=val_keys)
-            rec_arr.sort(order=val_keys, axis=0)
-            # pull out sorted info
-            for key in keys:
-                stored[key] = rec_arr[key]
-            files = rec_arr['files']
-            # add hour and minute information to 'sec'
-            if stored['sec'] is None:
-                stored['sec'] = np.zeros(len(files))
-            if stored['hour'] is not None:
-                stored['sec'] += 3600 * stored['hour']
-            if stored['min'] is not None:
-                stored['sec'] += 60 * stored['min']
-            # if stored['version'] is None:
-            #     stored['version'] = np.zeros(len(files))
-            if stored['revision'] is None:
-                stored['revision'] = np.zeros(len(files))
-
-            index = create_datetime_index(year=stored['year'],
-                                          month=stored['month'],
-                                          day=stored['day'], uts=stored['sec'])
-
-            # if version and revision are supplied
-            # use these parameters to weed out files that have been replaced
-            # with updated versions
-            # first, check for duplicate index times
-            dups = index[index.duplicated()].unique()
-            if (len(dups) > 0) and (stored['version'] is not None):
-                # we have duplicates
-                # keep the highest version/revision combo
-                version = pds.Series(stored['version'], index=index)
-                revision = pds.Series(stored['revision'], index=index)
-                revive = version*100000. + revision
-                frame = pds.DataFrame({'files': files, 'revive': revive,
-                                       'time': index}, index=index)
-                frame = frame.sort_values(by=['time', 'revive'],
-                                          ascending=[True, False])
-                frame = frame.drop_duplicates(subset='time', keep='first')
-
-                return frame['files']
-            else:
-                return pds.Series(files, index=index)
-        else:
-            return pds.Series(None)
->>>>>>> d2580b3b
