import collections
import importlib
import numpy as np
import pandas as pds

from pysat.ssnl.avg import _calc_2d_median


class Constellation(object):
    """Manage and analyze data from multiple pysat Instruments.

    Created as part of a Spring 2018 UTDesign project.
    """
    def __init__(self, instruments=None, name=None):
        """
        Constructs a Constellation given a list of instruments or the name of
        a file with a pre-defined constellation.

        Parameters
        ----------
        instruments : list
            a list of pysat Instruments
        name : string
            Name of a file in pysat/constellations containing a list of
            instruments.

        Note
        ----
        The name and instruments parameters should not both be set.
        If neither is given, an empty constellation will be created.
        """

        if instruments and name:
            raise ValueError('When creating a constellation, please specify '
                             'a list of instruments or a name, not both.')
        elif instruments and not hasattr(instruments, '__getitem__'):
            raise ValueError('Constellation: Instruments must be list-like.')

        if instruments:
            self.instruments = instruments
        elif name:
            const = importlib.import_module('pysat.constellations.'+name)
            self.instruments = const.instruments
        else:
            self.instruments = []

    def __getitem__(self, *args, **kwargs):
        """
        Look up a member Instrument by index.
        """
        return self.instruments.__getitem__(*args, **kwargs)

    def __str__(self):
        """
        Print names of instruments within constellation.
        """
        output_str = '\npysat Constellation object:\n'

        for instr in self.instruments:
            output_str += instr.name + '\n'

        return output_str

    def set_bounds(self, start, stop):
        """
        Sets boundaries for all instruments in constellation
        """
        for instrument in self.instruments:
            instrument.bounds = (start, stop)

    def data_mod(self, *args, **kwargs):
        """
        Register a function to modify data of member Instruments.

        The function is not partially applied to modify member data.

        When the Constellation receives a function call to register
        a function for data modification, it passes the call to each
        instrument and registers it in the instrument's pysat.Custom queue.

        (Wraps pysat.Custom.add; documentation of that function is
        reproduced here.)

        Parameters
        ----------
            function : string or function object
                name of function or function object to be added to queue

            kind : {'add, 'modify', 'pass'}
                add
                    Adds data returned from fuction to instrument object.
                modify
                    pysat instrument object supplied to routine. Any and all
                    changes to object are retained.
                pass
                    A copy of pysat object is passed to function. No
                    data is accepted from return.

            at_pos : string or int
                insert at position. (default, insert at end).
            args : extra arguments

        Note
        ----
        Allowed `add` function returns:

        - {'data' : pandas Series/DataFrame/array_like,
          'units' : string/array_like of strings,
          'long_name' : string/array_like of strings,
          'name' : string/array_like of strings (iff data array_like)}

        - pandas DataFrame, names of columns are used

        - pandas Series, .name required

        - (string/list of strings, numpy array/list of arrays)
        """

        for instrument in self.instruments:
            instrument.custom.add(*args, **kwargs)

    def load(self, *args, **kwargs):
        """
        Load instrument data into instrument object.data

        (Wraps pysat.Instrument.load; documentation of that function is
        reproduced here.)

        Parameters
        ---------
        yr : integer
            Year for desired data
        doy : integer
            day of year
        data : datetime object
            date to load
        fname : 'string'
            filename to be loaded
        verifyPad : boolean
            if true, padding data not removed (debug purposes)
        """

        for instrument in self.instruments:
            instrument.load(*args, **kwargs)

    def add(self, bounds1, label1, bounds2, label2, bin3, label3,
            data_label):
        """
        Combines signals from multiple instruments within
        given bounds.

        Parameters
        ----------
        bounds1 : (min, max)
            Bounds for selecting data on the axis of label1
            Data points with label1 in [min, max) will be considered.
        label1 : string
            Data label for bounds1 to act on.
        bounds2 : (min, max)
            Bounds for selecting data on the axis of label2
            Data points with label1 in [min, max) will be considered.
        label2 : string
            Data label for bounds2 to act on.
        bin3 : (min, max, #bins)
            Min and max bounds and number of bins for third axis.
        label3 : string
            Data label for third axis.
        data_label : array of strings
            Data label(s) for data product(s) to be averaged.

        Returns
        -------
        median : dictionary
            Dictionary indexed by data label, each value of which is a
            dictionary with keys 'median', 'count', 'avg_abs_dev', and
            'bin' (the values of the bin edges.)
        """

        # TODO Update for 2.7 compatability.
        if isinstance(data_label, str):
            data_label = [data_label, ]
        elif not isinstance(data_label, collections.Sequence):
            raise ValueError("Please pass data_label as a string or "
                             "collection of strings.")

        # Modeled after pysat.ssnl.median2D

        # Make bin boundaries.
        # y: values at label3
        # z: *data_labels
        biny = np.linspace(bin3[0], bin3[1], bin3[2]+1)

        numy = len(biny)-1
        numz = len(data_label)

        # Ranges
        yarr, zarr = map(np.arange, (numy, numz))

        # Store data here.
        ans = [[[collections.deque()] for j in yarr] for k in zarr]

        # Filter data by bounds and bin it.
        # Idiom for loading all of the data in an instrument's bounds.
        for inst in self:
            for inst in inst:
                if len(inst.data) != 0:
                    # Select indicies for each piece of data we're interest in.
                    # Not all of this data is in bounds on label3 but we'll
                    #  sort this later.
                    min1, max1 = bounds1
                    min2, max2 = bounds2
                    data1 = inst.data[label1]
                    data2 = inst.data[label2]
                    in_bounds, = np.where((min1 <= data1) & (data1 < max1) &
                                          (min2 <= data2) & (data2 < max2))
                    # Grab the data in bounds on data1, data2.
                    data_considered = inst.data.iloc[in_bounds]

                    y_indexes = np.digitize(data_considered[label3], biny) - 1

                    # Iterate over the bins along y
                    for yj in yarr:
                        # Indices of data in this bin
                        yindex, = np.where(y_indexes == yj)

                        # If there's data in this bin
                        if len(yindex) > 0:
                            ydx = data_considered.index[yindex.astype(int)]
                            # For each data label, add the points.
                            for zk in zarr:
<<<<<<< HEAD
                                ans[zk][yj][0].extend(
                                    data_considered.loc[ydx,
                                                        data_label[zk]].tolist())
=======
                                ans[zk][yj][0].extend(data_considered.ix[yindex,
                                                      data_label[zk]].tolist())
>>>>>>> d2580b3b

        # Now for the averaging.
        # Let's, try .. packing the answers for the 2d function.
        numx = 1
        xarr = np.arange(numx)
        binx = None

        # TODO modify output
        out_2d = _calc_2d_median(ans, data_label, binx, biny, xarr, yarr,
                                 zarr, numx, numy, numz)

        # Transform output
        output = {}
        for i, label in enumerate(data_label):
            median = [r[0] for r in out_2d[label]['median']]
            count = [r[0] for r in out_2d[label]['count']]
            dev = [r[0] for r in out_2d[label]['avg_abs_dev']]
            output[label] = {'median': median,
                             'count': count,
                             'avg_abs_dev': dev,
                             'bin': out_2d[label]['bin_y']}
        return output

    def difference(self, instrument1, instrument2, bounds, data_labels,
                   cost_function):
        """
        Calculates the difference in signals from multiple
        instruments within the given bounds.

        Parameters
        ----------
        instrument1 : Instrument
            Information must already be loaded into the
            instrument.

        instrument2 : Instrument
            Information must already be loaded into the
            instrument.

        bounds : list of tuples in the form (inst1_label, inst2_label,
            min, max, max_difference)
            inst1_label are inst2_label are labels for the data in
            instrument1 and instrument2
            min and max are bounds on the data considered
            max_difference is the maximum difference between two points
            for the difference to be calculated

        data_labels : list of tuples of data labels
            The first key is used to access data in s1
            and the second data in s2.

        cost_function : function
            function that operates on two rows of the instrument data.
            used to determine the distance between two points for finding
            closest points

        Returns
        -------
        data_df: pandas DataFrame
            Each row has a point from instrument1, with the keys
            preceded by '1_', and a point within bounds on that point
            from instrument2 with the keys preceded by '2_', and the
            difference between the instruments' data for all the labels
            in data_labels

        Created as part of a Spring 2018 UTDesign project.
        """

        """
        Draft Pseudocode
        ----------------
        Check integrity of inputs.

        Let STD_LABELS be the constant tuple:
        ("time", "lat", "long", "alt")

        Note: modify so that user can override labels for time,
        lat, long, data for each satelite.

        // We only care about the data currently loaded
           into each object.

        Let start be the later of the datetime of the
         first piece of data loaded into s1, the first
         piece of data loaded into s2, and the user
         supplied start bound.

        Let end be the later of the datetime of the first
         piece of data loaded into s1, the first piece
         of data loaded into s2, and the user supplied
         end bound.

        If start is after end, raise an error.

        // Let data be the 2D array of deques holding each piece
        //  of data, sorted into bins by lat/long/alt.

        Let s1_data (resp s2_data) be data from s1.data, s2.data
        filtered by user-provided lat/long/alt bounds, time bounds
        calculated.

        Let data be a dictionary of lists with the keys
        [ dl1 for dl1, dl2 in data_labels ] +
        STD_LABELS +
        [ lb+"2" for lb in STD_LABELS ]

        For each piece of data s1_point in s1_data:

            # Hopefully np.where is very good, because this
            #  runs O(n) times.
            # We could try reusing selections, maybe, if needed.
            #  This would probably involve binning.
            Let s2_near be the data from s2.data within certain
             bounds on lat/long/alt/time using 8 statements to
             numpy.where. We can probably get those defaults from
             the user or handy constants / config?

            # We could try a different algorithm for closest pairs
            # of points.

            Let distance be the numpy array representing the
             distance between s1_point and each point in s2_near.

            # S: Difference for others: change this line.
            For each of those, calculate the spatial difference
             from the s1 using lat/long/alt. If s2_near is
             empty; break loop.

            Let s2_nearest be the point in s2_near corresponding
             to the lowest distance.

            Append to data: a point, indexed by the time from
             s1_point, containing the following data:

            # note
            Let n be the length of data["time"].
            For each key in data:
                Assert len(data[key]) == n
            End for.

            # Create data row to pass to pandas.
            Let row be an empty dict.
            For dl1, dl2 in data_labels:
                Append s1_point[dl1] - s2_nearest[dl2] to data[dl1].

            For key in STD_LABELS:
                Append s1_point[translate[key]] to data[key]
                key = key+"2"
                Append s2_nearest[translate[key]] to data[key]

        Let data_df be a pandas dataframe created from the data
        in data.

        return { 'data': data_df, 'start':start, 'end':end }
        """

        labels = [dl1 for dl1, dl2 in data_labels] + ['1_'+b[0] for b in bounds] + ['2_'+b[1] for b in bounds] + ['dist']
        data = {label: [] for label in labels}

        # Apply bounds
        inst1 = instrument1.data
        inst2 = instrument2.data
        for b in bounds:
            label1 = b[0]
            label2 = b[1]
            low = b[2]
            high = b[3]

            data1 = inst1[label1]
            ind1 = np.where((data1 >= low) & (data1 < high))
            inst1 = inst1.iloc[ind1]

            data2 = inst2[label2]
            ind2 = np.where((data2 >= low) & (data2 < high))
            inst2 = inst2.iloc[ind2]

        for i, s1_point in inst1.iterrows():
            # Gets points in instrument2 within the given bounds
            s2_near = instrument2.data
            for b in bounds:
                label1 = b[0]
                label2 = b[1]
                s1_val = s1_point[label1]
                max_dist = b[4]
                minbound = s1_val - max_dist
                maxbound = s1_val + max_dist

                data2 = s2_near[label2]
                indices = np.where((data2 >= minbound) & (data2 < maxbound))
                s2_near = s2_near.iloc[indices]

            # Finds nearest point to s1_point in s2_near
            s2_nearest = None
            min_dist = float('NaN')
            for j, s2_point in s2_near.iterrows():
                dist = cost_function(s1_point, s2_point)
                if dist < min_dist or min_dist != min_dist:
                    min_dist = dist
                    s2_nearest = s2_point

            data['dist'].append(min_dist)

            # Append difference to data dict
            for dl1, dl2 in data_labels:
                if s2_nearest is not None:
                    data[dl1].append(s1_point[dl1] - s2_nearest[dl2])
                else:
                    data[dl1].append(float('NaN'))

            # Append the rest of the row
            for b in bounds:
                label1 = b[0]
                label2 = b[1]
                data['1_'+label1].append(s1_point[label1])
                if s2_nearest is not None:
                    data['2_'+label2].append(s2_nearest[label2])
                else:
                    data['2_'+label2].append(float('NaN'))

        data_df = pds.DataFrame(data=data)
        return data_df<|MERGE_RESOLUTION|>--- conflicted
+++ resolved
@@ -228,14 +228,9 @@
                             ydx = data_considered.index[yindex.astype(int)]
                             # For each data label, add the points.
                             for zk in zarr:
-<<<<<<< HEAD
                                 ans[zk][yj][0].extend(
                                     data_considered.loc[ydx,
                                                         data_label[zk]].tolist())
-=======
-                                ans[zk][yj][0].extend(data_considered.ix[yindex,
-                                                      data_label[zk]].tolist())
->>>>>>> d2580b3b
 
         # Now for the averaging.
         # Let's, try .. packing the answers for the 2d function.
