#!/usr/bin/env python
# Full license can be found in License.md
# Full author list can be found in .zenodo.json file
# DOI:10.5281/zenodo.1199703
# ----------------------------------------------------------------------------
""" Created as part of a Spring 2018 UTDesign project.
"""

import numpy as np


class Constellation(object):
    """Manage and analyze data from multiple pysat Instruments.

    Parameters
    ----------
    const_module : string
        Name of a pysat constellation module
    instruments : list-like
        A list of pysat Instruments to include in the Constellation

    Attributes
    ----------
    instruments : list
        A list of pysat Instruments that make up the Constellation
    bounds : (datetime/filename/None, datetime/filename/None)
        bounds for loading data, supply array_like for a season with gaps.
        Users may provide as a tuple or tuple of lists, but the attribute is
        stored as a tuple of lists for consistency

    """

    # -----------------------------------------------------------------------
    # Define the magic methods

    def __init__(self, const_module=None, instruments=None):
        """
        Constructs a Constellation given a list of instruments or the name of
        a file with a pre-defined constellation.

        Parameters
        ----------
        const_module : string
            Name of a pysat constellation module
        instruments : list-like
            A list of pysat Instruments to include in the Constellation

        Raises
        ------
        ValueError
            When `instruments` is not list-like

        Note
        ----
        Omit `instruments` and `name` to create an empty constellation.

        """

        # Include Instruments from the constellation module, if it exists
        if const_module is not None:
            if not hasattr(const_module, 'instruments'):
                raise AttributeError("missing required attribute 'instruments'")
            self.instruments = const_module.instruments
        else:
            self.instruments = []

        # Add any Instruments provided in the list
        if instruments is not None:
            test_instruments = np.asarray(instruments)
            if test_instruments.shape == ():
                raise ValueError('instruments argument must be list-like')

            self.instruments.extend(list(instruments))

        return

    def __getitem__(self, *args, **kwargs):
        """
        Look up a member Instrument by index.

        """

        return self.instruments.__getitem__(*args, **kwargs)

    def __repr__(self):
        """ Print the basic Constellation properties

        """

        out_str = "".join(["pysat.Constellation(instruments=",
                           "{:})".format(self.instruments)])
        return out_str

    def __str__(self):
        """ Print names of instruments within constellation

        """

        output_str = 'pysat Constellation object:\n'
        output_str += '---------------------------\n'

        ninst = len(self.instruments)

        if ninst > 0:
            output_str += "\nIndex Platform Name Tag Inst_ID\n"
            output_str += "-------------------------------\n"
            for i, inst in enumerate(self.instruments):
                output_str += "{:d} '{:s}' '{:s}' '{:s}' '{:s}'\n".format(
                    i, inst.platform, inst.name, inst.tag, inst.inst_id)
        else:
            output_str += "No loaded Instruments\n"

        return output_str

    # -----------------------------------------------------------------------
    # Define the public methods and properties

<<<<<<< HEAD
    @property
    def bounds(self):
        return self.instruments[0].bounds
=======
        .. deprecated:: 2.2.0
          `add` will be removed in pysat 3.0.0, it will be added to pysatSeasons

        Parameters
        ----------
        bounds1 : (min, max)
            Bounds for selecting data on the axis of label1
            Data points with label1 in [min, max) will be considered.
        label1 : string
            Data label for bounds1 to act on.
        bounds2 : (min, max)
            Bounds for selecting data on the axis of label2
            Data points with label1 in [min, max) will be considered.
        label2 : string
            Data label for bounds2 to act on.
        bin3 : (min, max, #bins)
            Min and max bounds and number of bins for third axis.
        label3 : string
            Data label for third axis.
        data_label : array of strings
            Data label(s) for data product(s) to be averaged.

        Returns
        -------
        median : dictionary
            Dictionary indexed by data label, each value of which is a
            dictionary with keys 'median', 'count', 'avg_abs_dev', and
            'bin' (the values of the bin edges.)
        """
>>>>>>> 2916ff7c

    @bounds.setter
    def bounds(self, value=None):
        """ Sets boundaries for all Instruments in Constellation

        .. deprecated:: 2.2.0
          `difference` will be removed in pysat 3.0.0, it will be added to
          pysatSeasons

        Parameters
        ----------
<<<<<<< HEAD
        value : tuple or NoneType
            Tuple containing starting time and ending time for Instrument
            bounds attribute or None (default=None)
=======
        instrument1 : Instrument
            Information must already be loaded into the
            instrument.

        instrument2 : Instrument
            Information must already be loaded into the
            instrument.

        bounds : list of tuples in the form (inst1_label, inst2_label,
            min, max, max_difference)
            inst1_label are inst2_label are labels for the data in
            instrument1 and instrument2
            min and max are bounds on the data considered
            max_difference is the maximum difference between two points
            for the difference to be calculated

        data_labels : list of tuples of data labels
            The first key is used to access data in s1
            and the second data in s2.

        cost_function : function
            function that operates on two rows of the instrument data.
            used to determine the distance between two points for finding
            closest points

        Returns
        -------
        data_df: pandas DataFrame
            Each row has a point from instrument1, with the keys
            preceded by `1_`, and a point within bounds on that point
            from instrument2 with the keys preceded by `2_`, and the
            difference between the instruments' data for all the labels
            in data_labels

        Created as part of a Spring 2018 UTDesign project.
        """
>>>>>>> 2916ff7c

        """

        for instrument in self.instruments:
            instrument.bounds = value

        return

    def custom_attach(self, *args, **kwargs):
        """Register a function to modify data of member Instruments.

        Parameters
        ----------
        *args : list reference
            References a list of input arguments
        **kwargs : dict reference
            References a dict of input keyword arguments

        See Also
        ---------
        Instrument.custom_attach : base method for attaching custom functions

        """

        for instrument in self.instruments:
            instrument.custom_attach(*args, **kwargs)

        return

    def custom_clear(self):
        """Clear the custom function list

        See Also
        ---------
        Instrument.custom_clear : base method for clearing custom functions

        """

        for instrument in self.instruments:
            instrument.custom_clear()

        return

    def load(self, *args, **kwargs):
        """ Load instrument data into Instrument object.data

        Parameters
        ----------
        *args : list reference
            References a list of input arguments
        **kwargs : dict reference
            References a dict of input keyword arguments

        See Also
        ---------
        Instrument.load : base method for loading Instrument data

        """

        for instrument in self.instruments:
            instrument.load(*args, **kwargs)

        return<|MERGE_RESOLUTION|>--- conflicted
+++ resolved
@@ -115,41 +115,9 @@
     # -----------------------------------------------------------------------
     # Define the public methods and properties
 
-<<<<<<< HEAD
     @property
     def bounds(self):
         return self.instruments[0].bounds
-=======
-        .. deprecated:: 2.2.0
-          `add` will be removed in pysat 3.0.0, it will be added to pysatSeasons
-
-        Parameters
-        ----------
-        bounds1 : (min, max)
-            Bounds for selecting data on the axis of label1
-            Data points with label1 in [min, max) will be considered.
-        label1 : string
-            Data label for bounds1 to act on.
-        bounds2 : (min, max)
-            Bounds for selecting data on the axis of label2
-            Data points with label1 in [min, max) will be considered.
-        label2 : string
-            Data label for bounds2 to act on.
-        bin3 : (min, max, #bins)
-            Min and max bounds and number of bins for third axis.
-        label3 : string
-            Data label for third axis.
-        data_label : array of strings
-            Data label(s) for data product(s) to be averaged.
-
-        Returns
-        -------
-        median : dictionary
-            Dictionary indexed by data label, each value of which is a
-            dictionary with keys 'median', 'count', 'avg_abs_dev', and
-            'bin' (the values of the bin edges.)
-        """
->>>>>>> 2916ff7c
 
     @bounds.setter
     def bounds(self, value=None):
@@ -161,48 +129,9 @@
 
         Parameters
         ----------
-<<<<<<< HEAD
         value : tuple or NoneType
             Tuple containing starting time and ending time for Instrument
             bounds attribute or None (default=None)
-=======
-        instrument1 : Instrument
-            Information must already be loaded into the
-            instrument.
-
-        instrument2 : Instrument
-            Information must already be loaded into the
-            instrument.
-
-        bounds : list of tuples in the form (inst1_label, inst2_label,
-            min, max, max_difference)
-            inst1_label are inst2_label are labels for the data in
-            instrument1 and instrument2
-            min and max are bounds on the data considered
-            max_difference is the maximum difference between two points
-            for the difference to be calculated
-
-        data_labels : list of tuples of data labels
-            The first key is used to access data in s1
-            and the second data in s2.
-
-        cost_function : function
-            function that operates on two rows of the instrument data.
-            used to determine the distance between two points for finding
-            closest points
-
-        Returns
-        -------
-        data_df: pandas DataFrame
-            Each row has a point from instrument1, with the keys
-            preceded by `1_`, and a point within bounds on that point
-            from instrument2 with the keys preceded by `2_`, and the
-            difference between the instruments' data for all the labels
-            in data_labels
-
-        Created as part of a Spring 2018 UTDesign project.
-        """
->>>>>>> 2916ff7c
 
         """
 
