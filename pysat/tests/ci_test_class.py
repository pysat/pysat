#!/usr/bin/env python
# Full license can be found in License.md
# Full author list can be found in .zenodo.json file
# DOI:10.5281/zenodo.1199703
# ----------------------------------------------------------------------------
"""Class setup and teardown for unit tests that are only run in the CI env."""

import copy
from importlib import reload
import os
import pytest
import shutil

import pysat


class CICleanSetup():
<<<<<<< HEAD
    """Tests where local settings are altered.
=======
    """Test where local settings are altered.
>>>>>>> d6d41280

    Note
    ----
    These only run in CI environments to avoid breaking an end user's setup

    """

    def setup(self):
        """Set up the unit test environment for each method."""

        self.ci_env = (os.environ.get('CI') == 'true')

        reload(pysat)
        # Store directory paths
        self.saved_path = copy.deepcopy(pysat.params['data_dirs'])

        if not self.ci_env:
            pytest.skip("Skipping local tests to avoid breaking user setup")
        else:
            # Move settings directory to simulate first load after install
            self.root = os.path.join(os.path.expanduser("~"), '.pysat')
            self.new_root = os.path.join(os.path.expanduser("~"),
                                         '.saved_pysat')
            try:
                # Ensure new_root is clean
                shutil.rmtree(self.new_root)
            except FileNotFoundError:
                pass
            shutil.move(self.root, self.new_root)
        return

    def teardown(self):
        """Clean up the unit test environment after each method."""
        if self.ci_env:
            # Move settings back
            shutil.rmtree(self.root)
            shutil.move(self.new_root, self.root)

            # Restore pysat and directory paths
            reload(pysat)
            pysat.params.restore_defaults()
            pysat.params['data_dirs'] = self.saved_path

        del self.ci_env, self.saved_path
        return<|MERGE_RESOLUTION|>--- conflicted
+++ resolved
@@ -15,11 +15,7 @@
 
 
 class CICleanSetup():
-<<<<<<< HEAD
-    """Tests where local settings are altered.
-=======
     """Test where local settings are altered.
->>>>>>> d6d41280
 
     Note
     ----
