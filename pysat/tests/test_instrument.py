--- conflicted
+++ resolved
@@ -237,7 +237,6 @@
             # test for concatenation
             len3 = len(self.testInst.index)
             assert (len3 == len1 + len2)
-<<<<<<< HEAD
             assert np.all(self.testInst[0:len1, data1.columns] == data1.values)
             assert np.all(self.testInst[len1:, data2.columns] == data2.values)
         else:
@@ -245,19 +244,6 @@
             # first, check for concat just before if else
             assert np.all(self.testInst[0:len1, :] == data1.to_array()[:, :])
             assert np.all(self.testInst[len1:, :] == data2.to_array()[:, :])
-=======
-            assert (self.testInst[0:len1, data1.columns]
-                    == data1.values[:, :]).all().all()
-            assert (self.testInst[len1:, data2.columns]
-                    == data2.values[:, :]).all().all()
-        else:
-
-            # first, check for concat just before if else
-            assert (self.testInst[0:len1, :]
-                    == data1.to_array()[:, :]).all().all()
-            assert (self.testInst[len1:, :]
-                    == data2.to_array()[:, :]).all().all()
->>>>>>> dca9630b
 
             # concat together while also specifying a different concatentation
             # dimension
@@ -319,11 +305,6 @@
     # # Test custom attributes
     # #
     # #--------------------------------------------------------------------------
-<<<<<<< HEAD
-=======
-
-    @raises(AttributeError)
->>>>>>> dca9630b
     def test_retrieve_bad_attribute(self):
         with pytest.raises(AttributeError):
             self.testInst.bad_attr
@@ -632,50 +613,29 @@
 
     def test_set_bounds_too_few(self):
         start = dt.datetime(2009, 1, 1)
-<<<<<<< HEAD
         with pytest.raises(ValueError):
             self.testInst.bounds = [start]
-=======
-        self.testInst.bounds = [start]
->>>>>>> dca9630b
 
     def test_set_bounds_mixed(self):
         start = dt.datetime(2009, 1, 1)
-<<<<<<< HEAD
         with pytest.raises(ValueError):
             self.testInst.bounds = [start, '2009-01-01.nofile']
-=======
-        self.testInst.bounds = [start, '2009-01-01.nofile']
->>>>>>> dca9630b
 
     def test_set_bounds_wrong_type(self):
         start = dt.datetime(2009, 1, 1)
-<<<<<<< HEAD
         with pytest.raises(AttributeError):
             self.testInst.bounds = [start, 1]
-=======
-        self.testInst.bounds = [start, 1]
->>>>>>> dca9630b
 
     def test_set_bounds_mixed_iterable(self):
         start = [dt.datetime(2009, 1, 1)]*2
-<<<<<<< HEAD
         with pytest.raises(ValueError):
             self.testInst.bounds = [start, '2009-01-01.nofile']
-=======
-        self.testInst.bounds = [start, '2009-01-01.nofile']
->>>>>>> dca9630b
 
     def test_set_bounds_mixed_iterabless(self):
         start = [dt.datetime(2009, 1, 1)]*2
-<<<<<<< HEAD
         with pytest.raises(ValueError):
             self.testInst.bounds = [start, [dt.datetime(2009, 1, 1),
                                             '2009-01-01.nofile']]
-=======
-        self.testInst.bounds = [start, [dt.datetime(2009, 1, 1),
-                                        '2009-01-01.nofile']]
->>>>>>> dca9630b
 
     def test_set_bounds_string_default_start(self):
         self.testInst.bounds = [None, '2009-01-01.nofile']
@@ -689,12 +649,8 @@
         start = dt.datetime(2009, 1, 1)
         stop = dt.datetime(2009, 1, 1)
         huh = dt.datetime(2009, 1, 1)
-<<<<<<< HEAD
         with pytest.raises(ValueError):
             self.testInst.bounds = [start, stop, huh]
-=======
-        self.testInst.bounds = [start, stop, huh]
->>>>>>> dca9630b
 
     def test_set_bounds_by_date(self):
         start = dt.datetime(2009, 1, 1)
@@ -1055,21 +1011,10 @@
         self.testInst.load(fid=2, verifyPad=True)
         self.testInst.prev(verifyPad=True)
         self.rawInst.load(fid=1)
-<<<<<<< HEAD
         assert ((self.testInst.index[0] ==
                  self.rawInst.index[0] - pds.DateOffset(minutes=5)) &
                 (self.testInst.index[-1] ==
                  self.rawInst.index[-1] + pds.DateOffset(minutes=5)))
-=======
-        # print(self.rawInst.index)
-        # print(self.testInst.index[0], self.rawInst.index[0] -
-        #   pds.DateOffset(minutes=5), self.testInst.index[-1],
-        #   self.rawInst.index[-1] + pds.DateOffset(minutes=5))
-        assert (self.testInst.index[0] ==
-                self.rawInst.index[0] - pds.DateOffset(minutes=5))
-        assert (self.testInst.index[-1] ==
-                self.rawInst.index[-1] + pds.DateOffset(minutes=5))
->>>>>>> dca9630b
 
     def test_fid_data_padding_multi_prev(self):
         """This also tests that _prev_data and _next_data cacheing"""
@@ -1226,16 +1171,11 @@
                 pds.DateOffset(minutes=5))
 
     def test_data_padding_bad_instantiation(self):
-<<<<<<< HEAD
         with pytest.raises(ValueError):
             pysat.Instrument(platform='pysat', name='testing',
                              clean_level='clean',
                              pad=2,
                              update_files=True)
-=======
-        pysat.Instrument(platform='pysat', name='testing',
-                         clean_level='clean', pad=2, update_files=True)
->>>>>>> dca9630b
 
     def test_yrdoy_data_padding_missing_days(self):
         self.testInst.load(2008, 1)
