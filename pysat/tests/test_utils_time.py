"""
tests the pysat utils.time area
"""
import numpy as np

from nose.tools import raises
import datetime as dt

from pysat.utils import time as pytime


###########
# getyrdoy

def test_getyrdoy_1():
    """Test the date to year, day of year code functionality"""

    date = dt.datetime(2009, 1, 1)
    yr, doy = pytime.getyrdoy(date)

    assert ((yr == 2009) & (doy == 1))


def test_getyrdoy_leap_year():
    """Test the date to year, day of year code functionality (leap_year)"""

    date = dt.datetime(2008, 12, 31)
    yr, doy = pytime.getyrdoy(date)

    assert ((yr == 2008) & (doy == 366))


#############
# parse_date

def test_parse_date_2_digit_year():
    """Test the ability to parse a str to produce a pandas datetime"""

    date = pytime.parse_date('14', '10', '31')

    assert date == dt.datetime(2014, 10, 31)


def test_parse_date_2_digit_year_last_century():
    """Test the ability to parse a str to produce a pandas datetime
    pre-2000"""

    date = pytime.parse_date('94', '10', '31', century=1900)

    assert date == dt.datetime(1994, 10, 31)


def test_parse_date_4_digit_year():
    """Test the ability to parse a str to produce a pandas datetime"""

    date = pytime.parse_date('1994', '10', '31')

    assert date == dt.datetime(1994, 10, 31)


@raises(ValueError)
def test_parse_date_bad_input():
    """Test the ability to idenitfy a non-physical date"""

    _ = pytime.parse_date('194', '15', '31')


############
# calc_freq

def test_calc_freq():
    """Test index frequency calculation"""

    tind = pytime.create_datetime_index(year=np.ones(shape=(4,))*2001,
                                        month=np.ones(shape=(4,)),
                                        uts=np.arange(0.0, 4.0, 1.0))
    freq = pytime.calc_freq(tind)

    assert freq.find("1S") == 0


def test_calc_freq_ns():
    """Test index frequency calculation with nanosecond output"""

    tind = pytime.create_datetime_index(year=np.ones(shape=(4,))*2001,
                                        month=np.ones(shape=(4,)),
                                        uts=np.arange(0.0, 0.04, .01))
    freq = pytime.calc_freq(tind)

    assert freq.find("10000000N") == 0


@raises(ValueError)
def test_calc_freq_len_fail():
    """Test index frequency calculation with empty list"""

    pytime.calc_freq(list())


@raises(AttributeError)
def test_calc_freq_type_fail():
    """Test index frequency calculation with non-datetime list"""

    pytime.calc_freq([1, 2, 3, 4])


####################
# create_date_range

def test_create_date_range():
    """Test ability to generate season list"""

    start = dt.datetime(2012, 2, 28)
    stop = dt.datetime(2012, 3, 1)
    season = pytime.create_date_range(start, stop, freq='D')

    assert season[0] == start
    assert season[-1] == stop
    assert len(season) == 3


def test_create_date_range_w_gaps():
    """Test ability to generate season list"""

    start = [dt.datetime(2012, 2, 28), dt.datetime(2013, 2, 28)]
    stop = [dt.datetime(2012, 3, 1), dt.datetime(2013, 3, 1)]
    season = pytime.create_date_range(start, stop, freq='D')

    assert season[0] == start[0]
    assert season[-1] == stop[-1]
    assert len(season) == 5


#########################
# create_datetime_index

def test_create_datetime_index():
    """Tests ability to create an array of datetime objects from distinct
    arrays of input paramters"""

    arr = np.ones(4)

    dates = pytime.create_datetime_index(year=2012*arr, month=2*arr,
                                         day=28*arr, uts=np.arange(0, 4))

    assert dates[0] == dt.datetime(2012, 2, 28)
    assert dates[-1] == dt.datetime(2012, 2, 28, 0, 0, 3)
    assert len(dates) == 4


@raises(ValueError)
def test_create_datetime_index_wo_year():
    """Must include a year"""

    _ = pytime.create_datetime_index()


def test_create_datetime_index_wo_month_day_uts():
    """Tests ability to generate missing paramters"""

    arr = np.ones(4)

    dates = pytime.create_datetime_index(year=2012*arr)

<<<<<<< HEAD
    assert dates[0] == dt.datetime(2012, 1, 1)
    assert dates[-1] == dt.datetime(2012, 1, 1)
    assert len(dates) == 4


def test_deprecated_season_date_range():
    """Tests that deprecation of season_date_range is working"""

    import warnings

    start = dt.datetime(2012, 2, 28)
    stop = dt.datetime(2012, 3, 1)
    warnings.simplefilter("always")
    with warnings.catch_warnings(record=True) as war1:
        season1 = pytime.create_date_range(start, stop, freq='D')
    with warnings.catch_warnings(record=True) as war2:
        season2 = pytime.season_date_range(start, stop, freq='D')

    assert len(season1) == len(season2)
    assert (season1 == season2).all()
    assert len(war1) == 0
    assert len(war2) == 1
    assert war2[0].category == DeprecationWarning
=======
    assert dates[0] == pds.datetime(2012, 1, 1)
    assert dates[-1] == pds.datetime(2012, 1, 1)
    assert len(dates) == 4
>>>>>>> 65f57e32
<|MERGE_RESOLUTION|>--- conflicted
+++ resolved
@@ -162,32 +162,6 @@
 
     dates = pytime.create_datetime_index(year=2012*arr)
 
-<<<<<<< HEAD
     assert dates[0] == dt.datetime(2012, 1, 1)
     assert dates[-1] == dt.datetime(2012, 1, 1)
-    assert len(dates) == 4
-
-
-def test_deprecated_season_date_range():
-    """Tests that deprecation of season_date_range is working"""
-
-    import warnings
-
-    start = dt.datetime(2012, 2, 28)
-    stop = dt.datetime(2012, 3, 1)
-    warnings.simplefilter("always")
-    with warnings.catch_warnings(record=True) as war1:
-        season1 = pytime.create_date_range(start, stop, freq='D')
-    with warnings.catch_warnings(record=True) as war2:
-        season2 = pytime.season_date_range(start, stop, freq='D')
-
-    assert len(season1) == len(season2)
-    assert (season1 == season2).all()
-    assert len(war1) == 0
-    assert len(war2) == 1
-    assert war2[0].category == DeprecationWarning
-=======
-    assert dates[0] == pds.datetime(2012, 1, 1)
-    assert dates[-1] == pds.datetime(2012, 1, 1)
-    assert len(dates) == 4
->>>>>>> 65f57e32
+    assert len(dates) == 4