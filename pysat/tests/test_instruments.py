--- conflicted
+++ resolved
@@ -205,93 +205,4 @@
         # Run the test
         self.test_clean_warn(clean_level, inst_dict, caplog)
 
-<<<<<<< HEAD
-        return
-
-
-class TestDeprecation(object):
-    """Unit test for deprecation warnings."""
-
-    def setup_method(self):
-        """Set up the unit test environment for each method."""
-
-        warnings.simplefilter("always", DeprecationWarning)
-        return
-
-    def teardown_method(self):
-        """Clean up the unit test environment after each method."""
-
-        return
-
-    def test_subclass_inst_test_class(self):
-        """Check that subclass of old instrument library tests is deprecated."""
-
-        with warnings.catch_warnings(record=True) as war:
-
-            class OldClass(itc.InstTestClass):
-                """Dummy subclass."""
-
-                pass
-
-        self.warn_msgs = ["`InstTestClass` has been deprecated",
-                          "`test_load` now uses `@pytest.mark.load_options`"]
-        self.warn_msgs = np.array(self.warn_msgs)
-
-        # Ensure the minimum number of warnings were raised
-        assert len(war) >= len(self.warn_msgs)
-
-        # Test the warning messages, ensuring each attribute is present
-        testing.eval_warnings(war, self.warn_msgs)
-        return
-
-    def test_old_initialize_inst_and_date(self):
-        """Check that subclass of old instrument library tests is deprecated."""
-
-        with warnings.catch_warnings(record=True) as war:
-            try:
-                itc.initialize_test_inst_and_date({})
-            except KeyError:
-                # empty dict produces KeyError
-                pass
-
-        self.warn_msgs = ["`initialize_test_inst_and_date` has been moved to"]
-        self.warn_msgs = np.array(self.warn_msgs)
-
-        # Ensure the minimum number of warnings were raised
-        assert len(war) >= len(self.warn_msgs)
-
-        # Test the warning messages, ensuring each attribute is present
-        testing.eval_warnings(war, self.warn_msgs)
-        return
-
-    @pytest.mark.parametrize("inst_module", ['pysat_testing2d',
-                                             'pysat_testing_xarray',
-                                             'pysat_testing2d_xarray'])
-    def test_deprecated_instruments(self, inst_module):
-        """Check that instantiating old instruments raises a DeprecationWarning.
-
-        Parameters
-        ----------
-        inst_module : str
-            name of deprecated module.
-
-        """
-
-        with warnings.catch_warnings(record=True) as war:
-            pysat.Instrument(inst_module=getattr(pysat.instruments,
-                                                 inst_module),
-                             use_header=True)
-
-        warn_msgs = [" ".join(["The instrument module",
-                               "`{:}`".format(inst_module),
-                               "has been deprecated and will be removed",
-                               "in 3.2.0+."])]
-
-        # Ensure the minimum number of warnings were raised.
-        assert len(war) >= len(warn_msgs)
-
-        # Test the warning messages, ensuring each attribute is present.
-        testing.eval_warnings(war, warn_msgs)
-=======
->>>>>>> cf61f611
         return