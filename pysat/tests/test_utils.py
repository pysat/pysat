"""
tests the pysat utils area
"""
import os
import numpy as np
import pandas as pds
import nose.tools
from nose.tools import assert_raises, raises
import tempfile
import pysat
import pysat.instruments.pysat_testing

import sys
if sys.version_info[0] >= 3:
    if sys.version_info[1] < 4:
        import imp
        re_load = imp.reload
    else:
        import importlib
        re_load = importlib.reload
else:
    re_load = reload


# -------------------
# basic yrdoy tests
def test_getyrdoy_1():
    """Test the date to year, day of year code functionality"""
    date = pds.datetime(2009, 1, 1)
    yr, doy = pysat.utils.getyrdoy(date)
    assert ((yr == 2009) & (doy == 1))


def test_getyrdoy_leap_year():
    """Test the date to year, day of year code functionality (leap_year)"""
    date = pds.datetime(2008, 12, 31)
    yr, doy = pysat.utils.getyrdoy(date)
    assert ((yr == 2008) & (doy == 366))
<<<<<<< HEAD
=======

>>>>>>> 551f994d

# ----------------------------------
# test netCDF export file support

# test netCDF fexport ile support
def prep_dir(inst=None):
    import os
    import shutil

    if inst is None:
        inst = pysat.Instrument(platform='pysat', name='testing')
    # create data directories
    try:
        os.makedirs(inst.files.data_path)
        # print ('Made Directory')
    except OSError:
        pass


def remove_files(inst):
    # remove any files
    dir = inst.files.data_path
    for the_file in os.listdir(dir):
        if (the_file[0:13] == 'pysat_testing') & (the_file[-19:] ==
                                                  '.pysat_testing_file'):
            file_path = os.path.join(dir, the_file)
            if os.path.isfile(file_path):
                os.unlink(file_path)


class TestBasics():
    def setup(self):
        """Runs before every method to create a clean testing setup."""
        # store current pysat directory
        self.data_path = pysat.data_dir

        # create temporary directory
        dir_name = tempfile.mkdtemp()
        pysat.utils.set_data_dir(dir_name, store=False)

<<<<<<< HEAD
        self.testInst = pysat.Instrument(
                inst_module=pysat.instruments.pysat_testing,
                clean_level='clean')
        self.testInst.pandas_format = True
=======
        self.testInst = \
            pysat.Instrument(inst_module=pysat.instruments.pysat_testing,
                             clean_level='clean')
>>>>>>> 551f994d
        # create testing directory
        prep_dir(self.testInst)

        # Add testing data for circular statistics
        self.test_angles = np.array([340.0, 348.0, 358.9, 0.5, 5.0, 9.87])
        self.test_nan = [340.0, 348.0, 358.9, 0.5, 5.0, 9.87, np.nan]
        self.circ_kwargs = {"high": 360.0, "low": 0.0}
        self.deg_units = ["deg", "degree", "degrees", "rad", "radian",
                          "radians", "h", "hr", "hrs", "hours"]
        self.dist_units = ["m", "km", "cm"]
        self.vel_units = ["m/s", "cm/s", "km/s"]

        # Add longitude to the test instrument
        ones = np.ones(shape=len(self.test_angles))
        time = pysat.utils.create_datetime_index(year=ones*2001, month=ones,
                                                 uts=np.arange(0.0, len(ones),
                                                               1.0))

<<<<<<< HEAD
        self.testInst.data = pds.DataFrame(
                np.array([time, self.test_angles]).transpose(),
                index=time, columns=["time", "longitude"])
=======
        self.testInst.data = \
            pds.DataFrame(np.array([time, self.test_angles]).transpose(),
                          index=time,
                          columns=["time", "longitude"])
>>>>>>> 551f994d

    def teardown(self):
        """Runs after every method to clean up previous testing."""
        remove_files(self.testInst)
        try:
            pysat.utils.set_data_dir(self.data_path, store=False)
        except:
            pass
        del self.testInst, self.test_angles, self.test_nan, self.circ_kwargs
        del self.deg_units, self.dist_units, self.vel_units

    def test_basic_writing_and_reading_netcdf4_default_format(self):
        # create a bunch of files by year and doy
        from unittest.case import SkipTest
        try:
            import netCDF4
        except ImportError:
            raise SkipTest

        prep_dir(self.testInst)
        outfile = os.path.join(self.testInst.files.data_path, 'test_ncdf.nc')
        self.testInst.load(2009, 1)
        self.testInst.to_netcdf4(outfile)

        loaded_inst, meta = pysat.utils.load_netcdf4(outfile)
<<<<<<< HEAD
        self.testInst.data = self.testInst.data.reindex(
                sorted(self.testInst.data.columns), axis=1)
        loaded_inst = loaded_inst.reindex(sorted(loaded_inst.columns), axis=1)
=======
        self.testInst.data = \
            self.testInst.data.reindex_axis(sorted(self.testInst.data.columns),
                                            axis=1)
        loaded_inst = loaded_inst.reindex_axis(sorted(loaded_inst.columns),
                                               axis=1)
>>>>>>> 551f994d

        for key in self.testInst.data.columns:
            print('Testing Data Equality to filesystem and back ', key)
            assert(np.all(self.testInst[key] == loaded_inst[key]))
        # assert(np.all(self.testInst.data == loaded_inst))

    def test_basic_writing_and_reading_netcdf4_default_format_w_compression(self):
        # create a bunch of files by year and doy
        from unittest.case import SkipTest
        try:
            import netCDF4
        except ImportError:
            raise SkipTest

        prep_dir(self.testInst)
        outfile = os.path.join(self.testInst.files.data_path, 'test_ncdf.nc')
        self.testInst.load(2009, 1)
        self.testInst.to_netcdf4(outfile, zlib=True)

        loaded_inst, meta = pysat.utils.load_netcdf4(outfile)
<<<<<<< HEAD
        self.testInst.data = self.testInst.data.reindex(
                sorted(self.testInst.data.columns), axis=1)
        loaded_inst = loaded_inst.reindex(sorted(loaded_inst.columns), axis=1)
=======
        self.testInst.data = \
            self.testInst.data.reindex_axis(sorted(self.testInst.data.columns),
                                            axis=1)
        loaded_inst = loaded_inst.reindex_axis(sorted(loaded_inst.columns),
                                               axis=1)
>>>>>>> 551f994d

        for key in self.testInst.data.columns:
            print('Testing Data Equality to filesystem and back ', key)
            assert (np.all(self.testInst[key] == loaded_inst[key]))
            # assert(np.all(self.testInst.data == loaded_inst))

    def test_basic_writing_and_reading_netcdf4_default_format_w_weird_epoch_name(self):
        # create a bunch of files by year and doy
        from unittest.case import SkipTest
        try:
            import netCDF4
        except ImportError:
            raise SkipTest

        prep_dir(self.testInst)
        outfile = os.path.join(self.testInst.files.data_path, 'test_ncdf.nc')
        self.testInst.load(2009, 1)
        self.testInst.to_netcdf4(outfile, epoch_name='Santa')

        loaded_inst, meta = pysat.utils.load_netcdf4(outfile,
                                                     epoch_name='Santa')
<<<<<<< HEAD
        self.testInst.data = self.testInst.data.reindex(
                sorted(self.testInst.data.columns), axis=1)
        loaded_inst = loaded_inst.reindex(sorted(loaded_inst.columns), axis=1)
=======
        self.testInst.data = \
            self.testInst.data.reindex_axis(sorted(self.testInst.data.columns),
                                            axis=1)
        loaded_inst = loaded_inst.reindex_axis(sorted(loaded_inst.columns),
                                               axis=1)
>>>>>>> 551f994d

        for key in self.testInst.data.columns:
            print('Testing Data Equality to filesystem and back ', key)
            assert (np.all(self.testInst[key] == loaded_inst[key]))

    def test_basic_writing_and_reading_netcdf4_default_format_higher_order(self):
        # create a bunch of files by year and doy
        from unittest.case import SkipTest
        try:
            import netCDF4
        except ImportError:
            raise SkipTest
        test_inst = pysat.Instrument('pysat', 'testing2d')
        prep_dir(test_inst)
        outfile = os.path.join(test_inst.files.data_path, 'test_ncdf.nc')
        test_inst.load(2009, 1)
        test_inst.to_netcdf4(outfile)
        loaded_inst, meta = pysat.utils.load_netcdf4(outfile)
<<<<<<< HEAD
        test_inst.data = test_inst.data.reindex(
                sorted(test_inst.data.columns), axis=1)
        loaded_inst = loaded_inst.reindex(sorted(loaded_inst.columns), axis=1)
=======
        test_inst.data = \
            test_inst.data.reindex_axis(sorted(test_inst.data.columns), axis=1)
        loaded_inst = loaded_inst.reindex_axis(sorted(loaded_inst.columns),
                                               axis=1)
>>>>>>> 551f994d
        prep_dir(test_inst)

        # test Series of DataFrames
        test_list = []
        # print (loaded_inst.columns)
        for frame1, frame2 in zip(test_inst.data['profiles'],
                                  loaded_inst['profiles']):
            test_list.append(np.all((frame1 == frame2).all()))
        loaded_inst.drop('profiles', inplace=True, axis=1)
        test_inst.data.drop('profiles', inplace=True, axis=1)

        # second series of frames
        for frame1, frame2 in zip(test_inst.data['alt_profiles'],
                                  loaded_inst['alt_profiles']):
            test_list.append(np.all((frame1 == frame2).all()))
        loaded_inst.drop('alt_profiles', inplace=True, axis=1)
        test_inst.data.drop('alt_profiles', inplace=True, axis=1)

        # check series of series
        for frame1, frame2 in zip(test_inst.data['series_profiles'],
                                  loaded_inst['series_profiles']):
            test_list.append(np.all((frame1 == frame2).all()))

        # Debugging statements
        # print(test_inst['series_profiles'][0],
        #       loaded_inst['series_profiles'][0])
        # print(type(test_inst['series_profiles'][0]),
        #       type(loaded_inst['series_profiles'][0]))
        # print((test_inst['series_profiles'][0]) ==
        #       (loaded_inst['series_profiles'][0]))

        loaded_inst.drop('series_profiles', inplace=True, axis=1)
        test_inst.data.drop('series_profiles', inplace=True, axis=1)

        assert(np.all((test_inst.data == loaded_inst).all()))
        assert np.all(test_list)

    def test_basic_writing_and_reading_netcdf4_default_format_higher_order_w_Compression(self):
        # create a bunch of files by year and doy
        from unittest.case import SkipTest
        try:
            import netCDF4
        except ImportError:
            raise SkipTest
        test_inst = pysat.Instrument('pysat', 'testing2d')
        prep_dir(test_inst)
        outfile = os.path.join(test_inst.files.data_path, 'test_ncdf.nc')
        test_inst.load(2009, 1)
        test_inst.to_netcdf4(outfile, zlib=True)
        loaded_inst, meta = pysat.utils.load_netcdf4(outfile)
<<<<<<< HEAD
        test_inst.data = test_inst.data.reindex(
                sorted(test_inst.data.columns), axis=1)
        loaded_inst = loaded_inst.reindex(sorted(loaded_inst.columns), axis=1)
=======
        test_inst.data = \
            test_inst.data.reindex_axis(sorted(test_inst.data.columns), axis=1)
        loaded_inst = loaded_inst.reindex_axis(sorted(loaded_inst.columns),
                                               axis=1)
>>>>>>> 551f994d
        prep_dir(test_inst)

        # test Series of DataFrames
        test_list = []
        # print (loaded_inst.columns)
        # print (loaded_inst)
        for frame1, frame2 in zip(test_inst.data['profiles'],
                                  loaded_inst['profiles']):
            test_list.append(np.all((frame1 == frame2).all()))
        loaded_inst.drop('profiles', inplace=True, axis=1)
        test_inst.data.drop('profiles', inplace=True, axis=1)

        # second series of frames
        for frame1, frame2 in zip(test_inst.data['alt_profiles'],
                                  loaded_inst['alt_profiles']):
            test_list.append(np.all((frame1 == frame2).all()))
        loaded_inst.drop('alt_profiles', inplace=True, axis=1)
        test_inst.data.drop('alt_profiles', inplace=True, axis=1)

        # check series of series
        for frame1, frame2 in zip(test_inst.data['series_profiles'],
                                  loaded_inst['series_profiles']):
            test_list.append(np.all((frame1 == frame2).all()))
            # print frame1, frame2
        loaded_inst.drop('series_profiles', inplace=True, axis=1)
        test_inst.data.drop('series_profiles', inplace=True, axis=1)

        assert (np.all((test_inst.data == loaded_inst).all()))
        # print (test_list)
        assert np.all(test_list)

    # def test_basic_writing_and_reading_netcdf4_multiple_formats(self):
    #     # create a bunch of files by year and doy
    #     from unittest.case import SkipTest
    #     try:
    #         import netCDF4
    #     except ImportError:
    #         raise SkipTest
    #
    #     outfile = os.path.join(self.testInst.files.data_path, 'test_ncdf.nc')
    #     self.testInst.load(2009,1)
    #     check = []
    #     for format in ['NETCDF3_CLASSIC','NETCDF3_64BIT', 'NETCDF4_CLASSIC',
    #                    'NETCDF4']:
    #         self.testInst.to_netcdf4(outfile, file_format=format)
    #         loaded_inst, meta = pysat.utils.load_netcdf4(outfile,
    #                                                      file_format=format)
    #         self.testInst.data = self.testInst.data.reindex(sorted(self.testInst.data.columns), axis=1)
    #         loaded_inst = loaded_inst.reindex(sorted(loaded_inst.columns),
    #                                           axis=1)
    #         check.append(np.all(self.testInst.data == loaded_inst))
    #         print(loaded_inst['string_dummy'])
    #
    #     assert(np.all(check))

    #######################
    # test pysat data dir options
    def test_set_data_dir(self):
        saved_dir = self.data_path
        # update data_dir
        pysat.utils.set_data_dir('.')
        check1 = (pysat.data_dir == '.')
        if saved_dir is not '':
            pysat.utils.set_data_dir(saved_dir)
            check2 = (pysat.data_dir == saved_dir)
        else:
            check2 = True
        assert check1 & check2

    def test_set_data_dir_no_store(self):
        import sys
        if sys.version_info[0] >= 3:
            if sys.version_info[1] < 4:
                import imp
                re_load = imp.reload
            else:
                import importlib
                re_load = importlib.reload
        else:
            re_load = reload

        saved_dir = self.data_path
        # update data_dir
        pysat.utils.set_data_dir('.', store=False)
        check1 = (pysat.data_dir == '.')
        pysat._files = re_load(pysat._files)
        pysat._instrument = re_load(pysat._instrument)
        re_load(pysat)

        check2 = (pysat.data_dir == saved_dir)
        if saved_dir is not '':
            pysat.utils.set_data_dir(saved_dir, store=False)
            check3 = (pysat.data_dir == saved_dir)
        else:
            check3 = True

        assert check1 & check2 & check3

    def test_initial_pysat_load(self):
        import shutil
        saved = False
        try:
            root = os.path.join(os.getenv('HOME'), '.pysat')
            new_root = os.path.join(os.getenv('HOME'), '.saved_pysat')
            shutil.move(root, new_root)
            saved = True
        except:
            pass

        re_load(pysat)

        try:
            if saved:
                # remove directory, trying to be careful
                os.remove(os.path.join(root, 'data_path.txt'))
                os.rmdir(root)
                shutil.move(new_root, root)
        except:
            pass

        assert True

    def test_circmean(self):
        """ Test custom circular mean."""
        from scipy import stats

        ref_mean = stats.circmean(self.test_angles, **self.circ_kwargs)
        test_mean = pysat.utils.nan_circmean(self.test_angles,
                                             **self.circ_kwargs)
        ans1 = ref_mean == test_mean

        assert ans1

    def test_circstd_nan(self):
        """ Test custom circular mean with NaN."""
        from scipy import stats

        ref_mean = stats.circmean(self.test_angles, **self.circ_kwargs)
        ref_nan = stats.circmean(self.test_nan, **self.circ_kwargs)
        test_nan = pysat.utils.nan_circmean(self.test_nan, **self.circ_kwargs)

        assert np.isnan(ref_nan)
        assert ref_mean == test_nan

    def test_circstd(self):
        """ Test custom circular std."""
        from scipy import stats

        ref_std = stats.circstd(self.test_angles, **self.circ_kwargs)
        test_std = pysat.utils.nan_circstd(self.test_angles,
                                           **self.circ_kwargs)
        ans1 = ref_std == test_std

        assert ans1

    def test_circstd_nan(self):
        """ Test custom circular std with NaN."""
        from scipy import stats

        ref_std = stats.circstd(self.test_angles, **self.circ_kwargs)
        ref_nan = stats.circstd(self.test_nan, **self.circ_kwargs)
        test_nan = pysat.utils.nan_circstd(self.test_nan, **self.circ_kwargs)

        assert np.isnan(ref_nan)
        assert ref_std == test_nan

    def test_adjust_cyclic_data_default(self):
        """ Test adjust_cyclic_data with default range """

        test_in = np.radians(self.test_angles) - np.pi
        test_angles = pysat.utils.adjust_cyclic_data(test_in)

        assert test_angles.max() < 2.0 * np.pi
        assert test_angles.min() >= 0.0

    def test_adjust_cyclic_data_custom(self):
        """ Test adjust_cyclic_data with a custom range """

        test_angles = pysat.utils.adjust_cyclic_data(self.test_angles,
                                                     high=180.0, low=-180.0)

        assert test_angles.max() < 180.0
        assert test_angles.min() >= -180.0

    def test_update_longitude(self):
        """Test update_longitude """

        pysat.utils.update_longitude(self.testInst, lon_name="longitude")

        assert np.all(self.testInst.data['longitude'] < 180.0)
        assert np.all(self.testInst.data['longitude'] >= -180.0)

    def test_bad_lon_name_update_longitude(self):
        """Test update_longitude with a bad longitude name"""

        assert_raises(ValueError, pysat.utils.update_longitude,
                      self.testInst)

    def test_scale_units_same(self):
        """ Test scale_units when both units are the same """

        scale = pysat.utils.scale_units("happy", "happy")

        assert scale == 1.0

    def test_scale_units_angles(self):
        """Test scale_units for angles """

        for out_unit in self.deg_units:
            scale = pysat.utils.scale_units(out_unit, "deg")

            if out_unit.find("deg") == 0:
                assert scale == 1.0
            elif out_unit.find("rad") == 0:
                assert scale == np.pi / 180.0
            else:
                assert scale == 1.0 / 15.0

    def test_scale_units_dist(self):
        """Test scale_units for distances """

        for out_unit in self.dist_units:
            scale = pysat.utils.scale_units(out_unit, "m")

            if out_unit == "m":
                assert scale == 1.0
            elif out_unit.find("km") == 0:
                assert scale == 0.001
            else:
                assert scale == 100.0

    def test_scale_units_vel(self):
        """Test scale_units for velocities """

        for out_unit in self.vel_units:
            scale = pysat.utils.scale_units(out_unit, "m/s")

            if out_unit == "m/s":
                assert scale == 1.0
            elif out_unit.find("km/s") == 0:
                assert scale == 0.001
            else:
                assert scale == 100.0

    def test_scale_units_bad(self):
        """Test scale_units for mismatched input"""

        assert_raises(ValueError, pysat.utils.scale_units, "happy", "m")
        assert_raises(ValueError, pysat.utils.scale_units, "m", "happy")
        assert_raises(ValueError, pysat.utils.scale_units, "m", "m/s")
        assert_raises(ValueError, pysat.utils.scale_units, "m", "deg")
        assert_raises(ValueError, pysat.utils.scale_units, "h", "km/s")

    def test_geodetic_to_geocentric_single(self):
        """Test conversion from geodetic to geocentric coordinates"""

        lat, lon, rad = pysat.utils.geodetic_to_geocentric(45.0,
                                                           lon_in=9.0)

        assert (abs(lat - 44.807576784018046) < 1.0e-6)
        assert (abs(lon - 9.0) < 1.0e-6)
        assert (abs(rad - 6367.489543863465) < 1.0e-6)

    def test_geodetic_to_geocentric_mult(self):
        """Test array conversion from geodetic to geocentric coordinates"""

        arr = np.ones(shape=(10,), dtype=float)
        lat, lon, rad = pysat.utils.geodetic_to_geocentric(45.0*arr,
                                                           lon_in=9.0*arr)

        assert lat.shape == arr.shape
        assert lon.shape == arr.shape
        assert rad.shape == arr.shape
        assert (abs(lat - 44.807576784018046).max() < 1.0e-6)
        assert (abs(lon - 9.0).max() < 1.0e-6)
        assert (abs(rad - 6367.489543863465).max() < 1.0e-6)

    def test_spherical_to_cartesian_single(self):
        """Test conversion from spherical to cartesian coordinates"""

        x, y, z = pysat.utils.spherical_to_cartesian(45.0, 30.0, 1.0)

        assert abs(x - y) < 1.0e-6
        assert abs(z - 0.5) < 1.0e-6

    def test_cartesian_to_spherical_single(self):
        """Test conversion from cartesian to spherical coordinates"""

        x = 0.6123724356957946
        az, el, r = pysat.utils.spherical_to_cartesian(x, x, 0.5, inverse=True)

        assert abs(az - 45.0) < 1.0e-6
        assert abs(el - 30.0) < 1.0e-6
        assert abs(r - 1.0) < 1.0e-6

    def test_spherical_to_cartesian_mult(self):
        """Test array conversion from spherical to cartesian coordinates"""

        arr = np.ones(shape=(10,), dtype=float)
        x, y, z = pysat.utils.spherical_to_cartesian(45.0 * arr,
                                                     30.0 * arr,
                                                     arr)

        assert x.shape == arr.shape
        assert y.shape == arr.shape
        assert z.shape == arr.shape
        assert abs(x - y).max() < 1.0e-6
        assert abs(z - 0.5).max() < 1.0e-6

    def test_cartesian_to_spherical_mult(self):
        """Test array conversion from cartesian to spherical coordinates"""

        arr = np.ones(shape=(10,), dtype=float)
        x = 0.6123724356957946
        az, el, r = pysat.utils.spherical_to_cartesian(x*arr, x*arr, 0.5*arr,
                                                       inverse=True)

        assert az.shape == arr.shape
        assert el.shape == arr.shape
        assert r.shape == arr.shape
        assert abs(az - 45.0).max() < 1.0e-6
        assert abs(el - 30.0).max() < 1.0e-6
        assert abs(r - 1.0).max() < 1.0e-6

    def test_calc_freq(self):
        """Test index frequency calculation"""

        self.testInst.load(2009, 1)
        self.testInst.index.freq = pysat.utils.calc_freq(self.testInst.index)

        assert self.testInst.index.freq.freqstr.find("S") == 0

    def test_calc_freq_ns(self):
        """Test index frequency calculation with nanosecond output"""

        tind = pysat.utils.create_datetime_index(year=np.ones(shape=(4,))*2001,
                                                 month=np.ones(shape=(4,)),
                                                 uts=np.arange(0.0, 0.04, .01))
        freq = pysat.utils.calc_freq(tind)

        assert freq.find("10000000N") == 0

    def test_calc_freq_len_fail(self):
        """Test index frequency calculation with empty list"""

        assert_raises(ValueError, pysat.utils.calc_freq, list())

    def test_calc_freq_type_fail(self):
        """Test index frequency calculation with non-datetime list"""

        assert_raises(AttributeError, pysat.utils.calc_freq, [1, 2, 3, 4])<|MERGE_RESOLUTION|>--- conflicted
+++ resolved
@@ -36,15 +36,11 @@
     date = pds.datetime(2008, 12, 31)
     yr, doy = pysat.utils.getyrdoy(date)
     assert ((yr == 2008) & (doy == 366))
-<<<<<<< HEAD
-=======
-
->>>>>>> 551f994d
+
 
 # ----------------------------------
 # test netCDF export file support
 
-# test netCDF fexport ile support
 def prep_dir(inst=None):
     import os
     import shutil
@@ -80,16 +76,9 @@
         dir_name = tempfile.mkdtemp()
         pysat.utils.set_data_dir(dir_name, store=False)
 
-<<<<<<< HEAD
-        self.testInst = pysat.Instrument(
-                inst_module=pysat.instruments.pysat_testing,
-                clean_level='clean')
-        self.testInst.pandas_format = True
-=======
         self.testInst = \
             pysat.Instrument(inst_module=pysat.instruments.pysat_testing,
                              clean_level='clean')
->>>>>>> 551f994d
         # create testing directory
         prep_dir(self.testInst)
 
@@ -108,16 +97,10 @@
                                                  uts=np.arange(0.0, len(ones),
                                                                1.0))
 
-<<<<<<< HEAD
-        self.testInst.data = pds.DataFrame(
-                np.array([time, self.test_angles]).transpose(),
-                index=time, columns=["time", "longitude"])
-=======
         self.testInst.data = \
             pds.DataFrame(np.array([time, self.test_angles]).transpose(),
                           index=time,
                           columns=["time", "longitude"])
->>>>>>> 551f994d
 
     def teardown(self):
         """Runs after every method to clean up previous testing."""
@@ -143,17 +126,9 @@
         self.testInst.to_netcdf4(outfile)
 
         loaded_inst, meta = pysat.utils.load_netcdf4(outfile)
-<<<<<<< HEAD
         self.testInst.data = self.testInst.data.reindex(
                 sorted(self.testInst.data.columns), axis=1)
         loaded_inst = loaded_inst.reindex(sorted(loaded_inst.columns), axis=1)
-=======
-        self.testInst.data = \
-            self.testInst.data.reindex_axis(sorted(self.testInst.data.columns),
-                                            axis=1)
-        loaded_inst = loaded_inst.reindex_axis(sorted(loaded_inst.columns),
-                                               axis=1)
->>>>>>> 551f994d
 
         for key in self.testInst.data.columns:
             print('Testing Data Equality to filesystem and back ', key)
@@ -174,17 +149,10 @@
         self.testInst.to_netcdf4(outfile, zlib=True)
 
         loaded_inst, meta = pysat.utils.load_netcdf4(outfile)
-<<<<<<< HEAD
-        self.testInst.data = self.testInst.data.reindex(
-                sorted(self.testInst.data.columns), axis=1)
+        self.testInst.data = \
+            self.testInst.data.reindex(sorted(self.testInst.data.columns),
+                                       axis=1)
         loaded_inst = loaded_inst.reindex(sorted(loaded_inst.columns), axis=1)
-=======
-        self.testInst.data = \
-            self.testInst.data.reindex_axis(sorted(self.testInst.data.columns),
-                                            axis=1)
-        loaded_inst = loaded_inst.reindex_axis(sorted(loaded_inst.columns),
-                                               axis=1)
->>>>>>> 551f994d
 
         for key in self.testInst.data.columns:
             print('Testing Data Equality to filesystem and back ', key)
@@ -206,17 +174,10 @@
 
         loaded_inst, meta = pysat.utils.load_netcdf4(outfile,
                                                      epoch_name='Santa')
-<<<<<<< HEAD
-        self.testInst.data = self.testInst.data.reindex(
-                sorted(self.testInst.data.columns), axis=1)
+        self.testInst.data = \
+            self.testInst.data.reindex(sorted(self.testInst.data.columns),
+                                       axis=1)
         loaded_inst = loaded_inst.reindex(sorted(loaded_inst.columns), axis=1)
-=======
-        self.testInst.data = \
-            self.testInst.data.reindex_axis(sorted(self.testInst.data.columns),
-                                            axis=1)
-        loaded_inst = loaded_inst.reindex_axis(sorted(loaded_inst.columns),
-                                               axis=1)
->>>>>>> 551f994d
 
         for key in self.testInst.data.columns:
             print('Testing Data Equality to filesystem and back ', key)
@@ -235,16 +196,9 @@
         test_inst.load(2009, 1)
         test_inst.to_netcdf4(outfile)
         loaded_inst, meta = pysat.utils.load_netcdf4(outfile)
-<<<<<<< HEAD
-        test_inst.data = test_inst.data.reindex(
-                sorted(test_inst.data.columns), axis=1)
+        test_inst.data = \
+            test_inst.data.reindex(sorted(test_inst.data.columns), axis=1)
         loaded_inst = loaded_inst.reindex(sorted(loaded_inst.columns), axis=1)
-=======
-        test_inst.data = \
-            test_inst.data.reindex_axis(sorted(test_inst.data.columns), axis=1)
-        loaded_inst = loaded_inst.reindex_axis(sorted(loaded_inst.columns),
-                                               axis=1)
->>>>>>> 551f994d
         prep_dir(test_inst)
 
         # test Series of DataFrames
@@ -295,16 +249,9 @@
         test_inst.load(2009, 1)
         test_inst.to_netcdf4(outfile, zlib=True)
         loaded_inst, meta = pysat.utils.load_netcdf4(outfile)
-<<<<<<< HEAD
-        test_inst.data = test_inst.data.reindex(
-                sorted(test_inst.data.columns), axis=1)
+        test_inst.data = test_inst.data.reindex(sorted(test_inst.data.columns),
+                                                axis=1)
         loaded_inst = loaded_inst.reindex(sorted(loaded_inst.columns), axis=1)
-=======
-        test_inst.data = \
-            test_inst.data.reindex_axis(sorted(test_inst.data.columns), axis=1)
-        loaded_inst = loaded_inst.reindex_axis(sorted(loaded_inst.columns),
-                                               axis=1)
->>>>>>> 551f994d
         prep_dir(test_inst)
 
         # test Series of DataFrames
