--- conflicted
+++ resolved
@@ -35,17 +35,14 @@
 
 
 def load(fnames, tag='', inst_id='', sim_multi_file_right=False,
-<<<<<<< HEAD
-         sim_multi_file_left=False, non_monotonic_index=False,
+         sim_multi_file_left=False, root_date=None, non_monotonic_index=False,
          non_unique_index=False, start_time=None, num_samples=864,
          sample_rate='100S', test_load_kwarg=None, max_latitude=90.0,
          num_extra_time_coords=0):
-=======
          sim_multi_file_left=False, root_date=None, non_monotonic_index=False,
          non_unique_index=False, malformed_index=False, start_time=None,
          num_samples=864, sample_rate='100S', test_load_kwarg=None,
          max_latitude=90.0, num_extra_time_coords=0):
->>>>>>> edf2e40b
     """Load the test files.
 
     Parameters
