--- conflicted
+++ resolved
@@ -29,12 +29,8 @@
 # only one satellite in this case
 sat_ids = {'': ['']}
 # good day to download test data for. Downloads aren't currently supported
-<<<<<<< HEAD
 _test_dates = {'': {'': dt.datetime(2019, 1, 1)}}
-=======
-_test_dates = {'': {'': pysat.datetime(2019, 1, 1)}}
 _test_download = {'': {kk: False for kk in tags.keys()}}
->>>>>>> 3beee9fd
 
 
 def init(self):
