# -*- coding: utf-8 -*-
"""Provides generalized routines for integrating instruments into pysat.
"""

from __future__ import absolute_import, division, print_function

import datetime as dt
import logging
import pandas as pds

import pysat


logger = logging.getLogger(__name__)


def list_files(tag=None, sat_id=None, data_path=None, format_str=None,
               supported_tags=None, fake_daily_files_from_monthly=False,
               two_digit_year_break=None):
    """Return a Pandas Series of every file for chosen satellite data.

    This routine provides a standard interfacefor pysat instrument modules.

    Parameters
    -----------
    tag : string or NoneType
        Denotes type of file to load.  Accepted types are <tag strings>.
        (default=None)
    sat_id : string or NoneType
        Specifies the satellite ID for a constellation.  Not used.
        (default=None)
    data_path : string or NoneType
        Path to data directory.  If None is specified, the value previously
        set in Instrument.files.data_path is used.  (default=None)
    format_str : string or NoneType
        User specified file format.  If None is specified, the default
        formats associated with the supplied tags are used. (default=None)
    supported_tags : dict or NoneType
        keys are sat_id, each containing a dict keyed by tag
        where the values file format template strings. (default=None)
    fake_daily_files_from_monthly : bool
        Some CDAWeb instrument data files are stored by month, interfering
        with pysat's functionality of loading by day. This flag, when true,
        appends daily dates to monthly files internally. These dates are
        used by load routine in this module to provide data by day.
    two_digit_year_break : int
        If filenames only store two digits for the year, then
        '1900' will be added for years >= two_digit_year_break
        and '2000' will be added for years < two_digit_year_break.

    Returns
    --------
<<<<<<< HEAD
    pysat.Files.from_os : (pysat.files.Files)
=======
    pysat.Files.from_os : pysat._files.Files
>>>>>>> 91e1fb97
        A class containing the verified available files

    Examples
    --------
    ::

        fname = 'cnofs_vefi_bfield_1sec_{year:04d}{month:02d}{day:02d}_v05.cdf'
        supported_tags = {'dc_b': fname}
        list_files = functools.partial(nasa_cdaweb.list_files,
                                       supported_tags=supported_tags)

        fname = 'cnofs_cindi_ivm_500ms_{year:4d}{month:02d}{day:02d}_v01.cdf'
        supported_tags = {'': fname}
        list_files = functools.partial(mm_gen.list_files,
                                       supported_tags=supported_tags)

    """

    if data_path is not None:
        if format_str is None:
            try:
                format_str = supported_tags[sat_id][tag]
            except KeyError as estr:
                raise ValueError(' '.join(('Unknown sat_id or tag:',
                                           str(estr))))
        out = pysat.Files.from_os(data_path=data_path,
                                  format_str=format_str)

        if (not out.empty) and fake_daily_files_from_monthly:
            out.loc[out.index[-1] + pds.DateOffset(months=1)
                    - pds.DateOffset(days=1)] = out.iloc[-1]
            out = out.asfreq('D', 'pad')
            out = out + '_' + out.index.strftime('%Y-%m-%d')
            return out

        return out
    else:
        estr = ''.join(('A directory must be passed to the loading routine ',
                        'for <Instrument Code>'))
        raise ValueError(estr)


def convert_timestamp_to_datetime(inst, sec_mult=1.0, epoch_name='Epoch'):
    """Use datetime instead of timestamp for Epoch

    Parameters
    ----------
    inst : pysat.Instrument
        associated pysat.Instrument object
    sec_mult : float
        Multiplier needed to convert epoch time to seconds (default=1.0)
    epoch_name : str
        variable name for instrument index (default='Epoch')

    """

    inst.data[epoch_name] = pds.to_datetime(
        [dt.datetime.utcfromtimestamp(x * sec_mult)
         for x in inst.data[epoch_name]])
    return


def remove_leading_text(inst, target=None):
    """Removes leading text on variable names

    Parameters
    ----------
    inst : pysat.Instrument
        associated pysat.Instrument object
    target : str or list of strings
        Leading string to remove. If none supplied, returns unmodified

    Returns
    -------
    None
        Modifies Instrument object in place


    """

    if target is None:
        return
    elif isinstance(target, str):
        target = [target]
    elif (not isinstance(target, list)) or (not isinstance(target[0], str)):
        raise ValueError('target must be a string or list of strings')

    for prepend_str in target:

        if isinstance(inst.data, pds.DataFrame):
            inst.data.rename(columns=lambda x: x.split(prepend_str)[-1],
                             inplace=True)
        else:
            map = {}
            for key in inst.data.variables.keys():
                map[key] = key.split(prepend_str)[-1]
            inst.data = inst.data.rename(name_dict=map)

        inst.meta.data.rename(index=lambda x: x.split(prepend_str)[-1],
                              inplace=True)
        orig_keys = inst.meta.keys_nD()
        for keynd in orig_keys:
            if keynd.find(prepend_str) >= 0:
                new_key = keynd.split(prepend_str)[-1]
                new_meta = inst.meta.pop(keynd)
                new_meta.data.rename(index=lambda x: x.split(prepend_str)[-1],
                                     inplace=True)
                inst.meta[new_key] = new_meta

    return<|MERGE_RESOLUTION|>--- conflicted
+++ resolved
@@ -50,11 +50,7 @@
 
     Returns
     --------
-<<<<<<< HEAD
-    pysat.Files.from_os : (pysat.files.Files)
-=======
-    pysat.Files.from_os : pysat._files.Files
->>>>>>> 91e1fb97
+    pysat.Files.from_os : pysat.files.Files
         A class containing the verified available files
 
     Examples
