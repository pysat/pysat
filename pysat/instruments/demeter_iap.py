# -*- coding: utf-8 -*-
"""Supports the Plasma Analyzer Instrument (Instrument Analyseur de Plasma, or
IAP) onboard the Detection of Electro-Magnetic Emissions Transmitted from
 Earthquake Regions (DEMETER) Microsatellite.

The IAP consists of a Velocity Analyzer (ADV) and Retarding potential analyzer
(APR) to provide plasma velocities, ion density and temperature, and
satellite potential.  The computation of the ion plasma parameters works well
when there are at least two ions being considered.  Also, the ADV requires
currents of at least 1 nA to produce believable measurements.  The IAP was run
in both survey and burst mode.

Downloads data from the Plasma physics data center (Centre de donees de la
physique des plasmas, CDPP), the French national data center for natural
plasmas of the solar system.  This data product requires registration and user
initiated downloading after ordering a data product.

Parameters
----------
platform : string
    'demeter'
name : string
    'iap'
tag : string
    'survey' or 'burst'
sat_id : string
    None supported

Example
-------
    import pysat
    demeter = pysat.Instrument('demeter', 'iap', 'survey', clean_level='none')
    demeter.load(2009,363)

"""

from __future__ import print_function, absolute_import

import datetime as dt
import pandas as pds
import numpy as np

import pysat
from pysat.instruments.methods import demeter

import logging
logger = logging.getLogger(__name__)

platform = 'demeter'
name = 'iap'
tags = {'survey': 'Survey mode',
        'burst': 'Burst mode'}
sat_ids = {'': list(tags.keys())}
<<<<<<< HEAD
_test_dates = {'': {'survey': dt.datetime(2010, 1, 1)}}
=======
_test_dates = {'': {'survey': pysat.datetime(2010, 1, 1)}}
_test_download = {'': {kk: False for kk in tags.keys()}}
>>>>>>> 3beee9fd

apid = {'survey': 1140, 'burst': 1139}

multi_file_day = True

# Use default demeter download method
download = demeter.download

# use default demeter list_remote_files method
# as of 04 Dec 2018 this is a placeholder
list_remote_files = demeter.list_remote_files


def init(self):
    logger.info(' '.join(("When using this data please include a version of the,"
                    "acknowledgement outlined in the metadata attribute",
                    "'info.acknowledgements'.  We recommend that data users",
                    "contact the experiment PI early in their study. ",
                    "Experiment reference information is available in the",
                    "metadata attribute 'info.reference'")))


def list_files(tag="survey", sat_id='', data_path=None, format_str=None,
               index_start_time=True):
    """Return a Pandas Series of every file for DEMETER IAP satellite data

    Parameters
    ----------
    tag : (string)
        Denotes type of file to load.  Accepted types are 'survey'; 'burst'
        will be added in the future.  (default='survey')
    sat_id : (string or NoneType)
        Specifies the satellite ID for a constellation.  Not used.
        (default='')
    data_path : (string or NoneType)
        Path to data directory.  If None is specified, the value previously
        set in Instrument.files.data_path is used.  (default=None)
    format_str : (string or NoneType)
        User specified file format.  If None is specified, the default
        formats associated with the supplied tags are used. (default=None)
    index_start_time : (bool)
        Determine time index using file start time (True) or end time (False)
        (default=True)

    Returns
    -------
    pysat.Files.from_os : (pysat._files.Files)
        A class containing the verified available files

    """

    if format_str is None:
        if tag not in list(apid.keys()):
            raise ValueError('unknown {:s} {:s} tag: {:s}'.format(platform,
                                                                  name, tag))
        if index_start_time:
            time_str = '{year:4d}{month:02d}{day:02d}_??????_????????_??????'
        else:
            time_str = '????????_??????_{year:4d}{month:02d}{day:02d}_??????'

        format_str = ''.join(['DMT_N1_{:d}_??????_'.format(apid[tag]),
                              time_str, '.DAT'])

    return pysat.Files.from_os(data_path=data_path, format_str=format_str)


def load(fnames, tag='survey', sat_id=''):
    """ Load DEMETER IAP data

    Parameters
    ----------
    fnames : (list)
        List of file names
    tag : (string)
        Denotes type of file to load.  Accepted types are 'survey'; 'burst'
        will be added in the future.  (default='survey')
    sat_id : (string or NoneType)
        Specifies the satellite ID for a constellation.  Not used.
        (default='')

    Returns
    -------
    data : (pds.DataFrame)
        DataFrame of DEMETER satellite data
    meta :
        Metadata object

    """

    if len(fnames) == 0:
        logger.info('need list of filenames')
        return pds.DataFrame(None), None

    # Load the desired data and cast as a DataFrame
    data = list()
    for fname in fnames:
        fdata, fmeta = demeter.load_binary_file(fname,
                                                load_experiment_data)
        data.extend(fdata)

    data = np.vstack(data)
    data = pds.DataFrame(data, index=data[:, 3], columns=fmeta['data names'])

    # Assign metadata
    if len(data.columns) > 0:
        meta = demeter.set_metadata(name, fmeta)
    else:
        meta = pysat.Meta(None)

    return data, meta


def load_experiment_data(fhandle):
    """ Load survey mode binary file

    Parameters
    ----------
    fhandle : (file)
        file handle

    Returns
    -------
    data : np.ndarray
        Numpy array of data values containing: housekeeping and status,
        H+ density, He+ density, O+ density, Ion tempearture,
        ion velocity along Oz axis, angle between ion velocity and -Oz axis,
        angle between projection of ion velocity on the xOy plane and Ox axis,
        satellite potential
    meta : dict
        Dictionary with meta data for keys: 'data type', 'data units',
        'data names'

    """
    import codecs  # ensures encode is python 2/3 compliant

    chunk = fhandle.read(108)

    data = list()
    data_names = list()
    data_units = dict()
    # Load the house-keeping and status flags
    for i in range(32):
        data.append(int(codecs.encode(chunk[10+i:11+i], 'hex'), 16))
        data_names.append('status_flag_{:02d}'.format(i))
        data_units[data_names[-1]] = "N/A"

    data.append(demeter.bytes_to_float(chunk[42:46]))  # Time resolution
    data_names.append('time_resolution')
    data_units[data_names[-1]] = "s"

    # Load the rest of the data
    i = 76
    exp_data = ['H+_density', 'He+_density', 'O+_density', 'Ion_temperature',
                'iv_Oz', 'iv_negOz_angle', 'iv_xOy_Ox_angle',
                'satellite_potential']
    while i < 108:
        data.append(demeter.bytes_to_float(chunk[i:i+4]))
        i += 4
    data_names.extend(exp_data)

    for dname in exp_data:
        if dname.find('density') > 0:
            data_units[dname] = chunk[46:52]
        elif dname.find('temperature') > 0:
            data_units[dname] = chunk[52:58]
        elif dname.find('potential') > 0:
            data_units[dname] = chunk[64:70]
        elif dname.find('angle') > 0:
            data_units[dname] = chunk[70:76]
        elif dname.find('iv') == 0:
            data_units[dname] = chunk[58:64]

    # Load the metadata
    meta = {'data type': chunk[0:10], 'data names': data_names,
            'data units': data_units}

    return data, meta


def clean(inst):
    """ Remove data to the desired level of cleanliness

    Parameters
    ----------
    inst : pysat.Instrument
        DEMETER IAP instrument class object

    Return
    ------
    Updates data by removing times where data quality fails the conditions
    for the specified cleaning level

    Notes
    -----
    clean : only data when at least two ions are considered and currents >= 1nA
    dusty : not applicable
    dirty : not applicable
    """

    if inst.clean_level in ['dusty', 'dirty']:
        logger.info(''.join("'dusty' and 'dirty' levels not supported, ",
                      "defaulting to 'clean'"))
        inst.clean_level = 'clean'

    if inst.clean_level == 'clean':
        # Determine the number of ions present, using a threshold for the
        # minimum significant density for one of the three ion species
        oplus_thresh = 5.0e2  # From Berthelier et al. 2006
        nions = np.zeros(shape=inst.data.index.shape)
        for i, oplus in enumerate(inst.data['O+_density']):
            if oplus >= oplus_thresh:
                nions[i] += 1

                # From Berthelier et al. 2006
                if inst.data['H+_density'][i] > oplus * 0.02:
                    nions[i] += 1
                if inst.data['He+_density'][i] > oplus * 0.02:
                    nions[i] += 1

                # Need Level 0 files to select data with J >= 1 nA
                logger.warning("Level 0 files needed to finish cleaning data")

        # Select times with at least two ion species
        idx, = np.where(nions > 1)
    else:
        idx = slice(0, inst.index.shape[0])

    inst.data = inst[idx]

    return


def add_drift_sat_coord(inst):
    """ Calculate the ion velocity in satellite x,y,z coordinates

    Parameters
    ----------
    inst : pysat.Instrument
        DEMETER IAP instrument class object

    Return
    ------
    Adds data values iv_Ox, iv_Oy

    """

    # Because np.radians isn't working for data coming from the DataFrame :(
    rad = np.array([np.radians(rr) for rr in inst['iv_negOz_angle']])
    vxy = - inst['iv_Oz'] * np.tan(rad)
    rad = np.array([np.radians(rr) for rr in inst['iv_xOy_Ox_angle']])

    inst['iv_Ox'] = vxy * np.cos(rad)
    inst['iv_Oy'] = vxy * np.sin(rad)
    inst.meta.data.units['iv_Ox'] = inst.meta.data.units['iv_Oz']
    inst.meta.data.units['iv_Oy'] = inst.meta.data.units['iv_Oz']

    # Because the ADV instrument is not fully aligned with the axis of the
    # satellite, reposition into satellite coordinates
    # (IS THIS ALREADY CORRECTED IN FILES?)
    logger.warning("the ADV instrument is not fully aligned with the axis of "
          + "the satellite and this may not have been corrected")

    return


def add_drift_lgm_coord(inst):
    """ Calcuate the ion velocity in local geomagneic coordinates

    Parameters
    ----------
    inst : pysat.Instrument
        DEMETER IAP instrument class object

    Return
    ------
    Adds data values iv_par (parallel to B vector at satellite),
    iv_pos (perpendictular to B, in the plane of the satellite),
    iv_perp (completes the coordinate system).  If iv_Ox and iv_Oy
    do not exist yet, adds them as well

    """

    sc_keys = ['iv_Ox', 'iv_Oy', 'iv_Oz']

    # Test for ion velocity in spacecraft coordinates, add if not present
    if not np.all([kk in inst.data.keys() for kk in sc_keys]):
        add_drift_sat_coord(inst)

    # Construct a numpy array of the velocity vectors
    sc_vel = inst.data[sc_keys].values

    # Construct a numpy array of the rotational matrix that convert
    # from satellite to local geomagnetic coordinates.  Then calculate the
    # velocity in local geomagnetic coordinates
    lgm_vel = list()
    for i, ind in enumerate(inst.data.index):
        sat2geo = np.matrix([[inst['sat2geo_{:d}{:d}'.format(j+1, k+1)][ind]
                              for k in range(3)] for j in range(3)])
        geo2lgm = np.matrix([[inst['geo2lgm_{:d}{:d}'.format(j+1, k+1)][ind]
                              for k in range(3)] for j in range(3)])
        sat2lgm = np.matmul(geo2lgm, sat2geo)

        lgm_vel.append(np.matmul(sat2lgm, np.array(sc_vel[i], dtype=float)))
    lgm_vel = np.array(lgm_vel).reshape((len(lgm_vel), 3))

    # Save the data
    for i, name in enumerate(['iv_pos', 'iv_perp', 'iv_par']):
        inst[name] = pds.Series(lgm_vel[:, i], index=inst.data.index,
                                name=name)
        inst.meta.data.units[name] = inst.meta.data.units[sc_keys[-1]]

    return


def add_drift_geo_coord(inst):
    """ Calcuate the ion velocity in geographic coordinates

    Parameters
    ----------
    inst : pysat.Instrument
        DEMETER IAP instrument class object

    Return
    ------
    Adds data values iv_geo_x (towards the intersection of equator and
    Grennwich meridian), iv_geo_y (completes coordinate system),
    iv_geo_z (follows Earth's rotational axis, positive Northward).
    If iv_Ox,y do not exist yet, adds them as well

    """

    sc_keys = ['iv_Ox', 'iv_Oy', 'iv_Oz']

    # Test for ion velocity in spacecraft coordinates, add if not present
    if not np.all([kk in inst.data.keys() for kk in sc_keys]):
        add_drift_sat_coord(inst)

    # Construct a numpy array of the velocity vectors
    sc_vel = inst.data[sc_keys].values

    # Construct a numpy array of the rotational matrix that convert
    # from satellite to local geomagnetic coordinates.  Then calculate the
    # velocity in local geomagnetic coordinates
    geo_vel = list()
    for i, ind in enumerate(inst.data.index):
        sat2geo = np.matrix([[inst['sat2geo_{:d}{:d}'.format(j+1, k+1)][ind]
                              for k in range(3)] for j in range(3)])

        geo_vel.append(np.matmul(sat2geo, np.array(sc_vel[i], dtype=float)))
    geo_vel = np.array(geo_vel).reshape((len(geo_vel), 3))

    # Save the data
    for i, name in enumerate(['iv_geo_x', 'iv_geo_y', 'iv_geo_z']):
        inst[name] = pds.Series(geo_vel[:, i], index=inst.data.index,
                                name=name)
        inst.meta.data.units[name] = inst.meta.data.units[sc_keys[-1]]

    return<|MERGE_RESOLUTION|>--- conflicted
+++ resolved
@@ -51,12 +51,8 @@
 tags = {'survey': 'Survey mode',
         'burst': 'Burst mode'}
 sat_ids = {'': list(tags.keys())}
-<<<<<<< HEAD
 _test_dates = {'': {'survey': dt.datetime(2010, 1, 1)}}
-=======
-_test_dates = {'': {'survey': pysat.datetime(2010, 1, 1)}}
 _test_download = {'': {kk: False for kk in tags.keys()}}
->>>>>>> 3beee9fd
 
 apid = {'survey': 1140, 'burst': 1139}
 
