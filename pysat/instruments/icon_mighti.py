# -*- coding: utf-8 -*-
"""Supports the Michelson Interferometer for Global High-resolution
Thermospheric Imaging (MIGHTI) instrument onboard the Ionospheric
CONnection Explorer (ICON) satellite.  Accesses local data in
netCDF format.

Parameters
----------
platform : string
    'icon'
name : string
    'mighti'
tag : string
    'level_2'
sat_id : string
    'red' or 'green'

Warnings
--------
- The cleaning parameters for the instrument are still under development.
- Only supports level-2 data.

Example
-------
    import pysat
    mighti = pysat.Instrument('icon', 'mighti', clean_level='clean')
    mighti.download(dt.datetime(2019, 1, 30), dt.datetime(2019, 12, 31))
    mighti.load(2017,363)

Authors
---------
Originated from EUV support.
Jeff Klenzing, Mar 17, 2018, Goddard Space Flight Center
Russell Stoneback, Mar 23, 2018, University of Texas at Dallas
Conversion to MIGHTI, Oct 8th, 2028, University of Texas at Dallas

"""

from __future__ import print_function
from __future__ import absolute_import

import datetime as dt
import functools
import numpy as np
import pandas as pds
import warnings

import pysat

import logging
logger = logging.getLogger(__name__)


platform = 'icon'
name = 'mighti'
tags = {'level_2': 'Level 2 public geophysical data'}
<<<<<<< HEAD
sat_ids = {'green': ['level_2 Green Line'],
           'red': ['Level_2 Red Line']}
_test_dates = {'green': {'level_2': dt.datetime(2017, 5, 27)},
               'red': {'level_2': dt.datetime(2017, 5, 27)}}
=======
sat_ids = {'green': ['level_2'],
           'red': ['level_2']}
_test_dates = {'green': {'level_2': pysat.datetime(2017, 5, 27)},
               'red': {'level_2': pysat.datetime(2017, 5, 27)}}
>>>>>>> 86c2de57


def init(self):
    """Initializes the Instrument object with instrument specific values.

    Runs once upon instantiation.

    Parameters
    -----------
    inst : (pysat.Instrument)
        Instrument class object

    Returns
    --------
    Void : (NoneType)
        modified in-place, as desired.

    """

    logger.info("Mission acknowledgements and data restrictions will be printed " +
          "here when available.")

    pass


def clean(inst, clean_level=None):
    """Provides data cleaning based upon clean_level.

    clean_level is set upon Instrument instantiation to
    one of the following:

    'Clean'
    'Dusty'
    'Dirty'
    'None'

    Routine is called by pysat, and not by the end user directly.

    Parameters
    -----------
    inst : (pysat.Instrument)
        Instrument class object, whose attribute clean_level is used to return
        the desired level of data selectivity.

    Returns
    --------
    Void : (NoneType)
        data in inst is modified in-place.

    Note
    ----
        Supports 'clean', 'dusty', 'dirty', 'none'

    """

    if clean_level != 'none':
        logger.info("Cleaning actions for ICON MIGHTI aren't yet defined.")

    return


def default(inst):
    """Default routine to be applied when loading data.

    Note
    ----
        Removes ICON preamble on variable names.

    """
    import pysat.instruments.icon_ivm as icivm
    inst.tag = 'level_2'
    icivm.remove_icon_names(inst, target='ICON_L2_MIGHTI_')


def load(fnames, tag=None, sat_id=None):
    """Loads ICON FUV data using pysat into pandas.

    This routine is called as needed by pysat. It is not intended
    for direct user interaction.

    Parameters
    ----------
    fnames : array-like
        iterable of filename strings, full path, to data files to be loaded.
        This input is nominally provided by pysat itself.
    tag : string
        tag name used to identify particular data set to be loaded.
        This input is nominally provided by pysat itself.
    sat_id : string
        Satellite ID used to identify particular data set to be loaded.
        This input is nominally provided by pysat itself.
    **kwargs : extra keywords
        Passthrough for additional keyword arguments specified when
        instantiating an Instrument object. These additional keywords
        are passed through to this routine by pysat.

    Returns
    -------
    data, metadata
        Data and Metadata are formatted for pysat. Data is a pandas
        DataFrame while metadata is a pysat.Meta instance.

    Note
    ----
    Any additional keyword arguments passed to pysat.Instrument
    upon instantiation are passed along to this routine.

    Examples
    --------
    ::
        inst = pysat.Instrument('icon', 'fuv')
        inst.load(2019,1)

    """

    return pysat.utils.load_netcdf4(fnames, epoch_name='EPOCH',
                                    units_label='Units',
                                    name_label='Long_Name',
                                    notes_label='Var_Notes',
                                    desc_label='CatDesc',
                                    plot_label='FieldNam',
                                    axis_label='LablAxis',
                                    scale_label='ScaleTyp',
                                    min_label='ValidMin',
                                    max_label='ValidMax',
                                    fill_label='FillVal')


def list_files(tag=None, sat_id=None, data_path=None, format_str=None):
    """Produce a list of files corresponding to ICON MIGHTI.

    This routine is invoked by pysat and is not intended for direct use by
    the end user.

    Multiple data levels may be supported via the 'tag' input string.
    Currently defaults to level-2 data, or L2 in the filename.

    Parameters
    ----------
    tag : string ('')
        tag name used to identify particular data set to be loaded.
        This input is nominally provided by pysat itself.
    sat_id : string ('')
        Satellite ID used to identify particular data set to be loaded.
        This input is nominally provided by pysat itself.
    data_path : string
        Full path to directory containing files to be loaded. This
        is provided by pysat. The user may specify their own data path
        at Instrument instantiation and it will appear here.
    format_str : string (None)
        String template used to parse the datasets filenames. If a user
        supplies a template string at Instrument instantiation
        then it will appear here, otherwise defaults to None.

    Returns
    -------
    pandas.Series
        Series of filename strings, including the path, indexed by datetime.

    Examples
    --------
    ::
        If a filename is SPORT_L2_IVM_2019-01-01_v01r0000.NC then the template
        is 'SPORT_L2_IVM_{year:04d}-{month:02d}-{day:02d}_' +
        'v{version:02d}r{revision:04d}.NC'

    Note
    ----
    The returned Series should not have any duplicate datetimes. If there are
    multiple versions of a file the most recent version should be kept and the
    rest discarded. This routine uses the pysat.Files.from_os constructor, thus
    the returned files are up to pysat specifications.

    """

    desc = None
    level = tag
    if level == 'level_1':
        code = 'L1'
        desc = None
    elif level == 'level_2':
        code = 'L2'
        desc = None
    else:
        raise ValueError('Unsupported level supplied: ' + level)

    # deal with case of sat_id
    satid = sat_id.capitalize()

    if format_str is None:
        format_str = 'ICON_'+code+'_MIGHTI_Vector-Wind-'+satid
        if desc is not None:
            format_str += '_' + desc + '_'
        format_str += '_{year:4d}-{month:02d}-{day:02d}'
        format_str += '_v{version:02d}r{revision:03d}.NC'

    return pysat.Files.from_os(data_path=data_path,
                               format_str=format_str)


def download(date_array, tag, sat_id, data_path=None, user=None,
             password=None):
    """Will download data for ICON MIGHTI, after successful launch and
    operations.

    Parameters
    ----------
    date_array : array-like
        list of datetimes to download data for. The sequence of dates need not
        be contiguous.
    tag : string ('')
        Tag identifier used for particular dataset. This input is provided by
        pysat.
    sat_id : string  ('')
        Satellite ID string identifier used for particular dataset. This input
        is provided by pysat.
    data_path : string (None)
        Path to directory to download data to.
    user : string (None)
        User string input used for download. Provided by user and passed via
        pysat. If an account is required for dowloads this routine here must
        error if user not supplied.
    password : string (None)
        Password for data download.
    **kwargs : dict
        Additional keywords supplied by user when invoking the download
        routine attached to a pysat.Instrument object are passed to this
        routine via kwargs.

    Returns
    --------
    Void : (NoneType)
        Downloads data to disk.


    """

    warnings.warn("Downloads aren't yet available.")

    return<|MERGE_RESOLUTION|>--- conflicted
+++ resolved
@@ -54,17 +54,10 @@
 platform = 'icon'
 name = 'mighti'
 tags = {'level_2': 'Level 2 public geophysical data'}
-<<<<<<< HEAD
-sat_ids = {'green': ['level_2 Green Line'],
-           'red': ['Level_2 Red Line']}
+sat_ids = {'green': ['level_2'],
+           'red': ['level_2']}
 _test_dates = {'green': {'level_2': dt.datetime(2017, 5, 27)},
                'red': {'level_2': dt.datetime(2017, 5, 27)}}
-=======
-sat_ids = {'green': ['level_2'],
-           'red': ['level_2']}
-_test_dates = {'green': {'level_2': pysat.datetime(2017, 5, 27)},
-               'red': {'level_2': pysat.datetime(2017, 5, 27)}}
->>>>>>> 86c2de57
 
 
 def init(self):
