# -*- coding: utf-8 -*-
"""Supports SuperMAG ground magnetometer measurements and SML/SMU indices.
Downloading is supported; please follow their rules of the road:
    http://supermag.jhuapl.edu/info/?page=rulesoftheroad

Parameters
----------
platform : string
    'supermag'
name : string
    'magnetometer'
tag : string
    Select  {'indices', '', 'all', 'stations'}

Note
----
Files must be downloaded from the website, and is freely available after
registration.

This material is based upon work supported by the
National Science Foundation under Grant Number 1259508.

Any opinions, findings, and conclusions or recommendations expressed in this
material are those of the author(s) and do not necessarily reflect the views
of the National Science Foundation.


Warnings
--------
- Currently no cleaning routine, though the SuperMAG description indicates that
  these products are expected to be good.  More information about the processing
  is available
- Module not written by the SuperMAG team.

Custom Functions
-----------------

"""

from __future__ import print_function, absolute_import
import pandas as pds
import numpy as np
from os import path
import functools

import pysat

platform = 'supermag'
name = 'magnetometer'
tags = {'indices':'SMU and SML indices',
        '':'magnetometer measurements',
        'all':'magnetometer measurements and indices',
        'stations':'magnetometer stations'}
sat_ids = {'':tags.keys()}
test_dates = {'':{kk:pysat.datetime(2009,1,1) for kk in tags.keys()}}

def init(self):
    """Initializes the Instrument object with instrument specific values.

    Runs once upon instantiation.

    Parameters
    ----------
    self : pysat.Instrument
        This object

    Returns
    --------
    Void : (NoneType)
        Object modified in place.


    """

    # if the tag is 'indices', update data_path to reflect this
    # both 'indices' and 'all' are stored under 'all'
    if self.tag == "indices":
        psplit = path.split(self.files.data_path[:-1])
        self.files.data_path = path.join(psplit[0], "all", "")

    # reset the list_remote_files routine to include the data path
    # now conveniently included with instrument object
    self._list_remote_rtn = functools.partial(list_remote_files,
                                               data_path=self.files.data_path,
                                               format_str=self.files.file_format)
    return


def list_remote_files(tag='', sat_id=None, data_path=None, format_str=None):
    """Lists remote files available for SuperMAG.

    Note
    ----
    Given the setup of the SuperMAG system, files aren't directly
    available as the requested data is put into files as requested.
    To enable the functionality of keeping SuperMAG up to date, we
    fake the files here such that data from 1970 through the present
    is downloaded.

    Parameters
    ----------
    tag : (string)
        Denotes type of file to load.  Accepted types are 'indices', 'all',
        'stations', and '' (for just magnetometer measurements).
        (default='')
    sat_id : (string or NoneType)
        Specifies the satellite ID for a constellation.  Not used.
        (default=None)

    Returns
    -------
    pandas.Series
        Series indexed by date that stores the filename for each date.

    """

    # given the function of SuperMAG, create a fake list of files
    # starting 01 Jan 1970, through today
    now = pysat.datetime.now()
    now = pysat.datetime(now.year, now.month, now.day)
    if tag == 'stations':
        # yearly
        freq = 'Y'
    else:
        # daily
        freq = 'D'
    # create a list of dates with appropriate frequency
    index = pds.period_range(pysat.datetime(1970,1,1), now, freq=freq)
    # pre fill in blank strings
    remote_files = pds.Series(['']*len(index), index=index)

    # pysat compares both dates and filenames when determining
    # which files it needs to download
    # so we need to ensure that filename for dates that overlap
    # are the same or data that is already present will be redownloaded

    # need to get a list of the current files attached to
    # the Instrument object. In this case, the object hasn't
    # been passed in.....
    #   that is ok, we can just call list_files right here
    #   except we don't have the data path
    # the init function above is used to reset the
    # lost_remote_files method with one where the
    # data path and format_str are set
    # iterating directly since pandas is complaining about periods
    # between different between indexes
    local_files = list_files(tag, sat_id, data_path, format_str)
    for time, fname in local_files.iteritems():
        remote_files.loc[time] = fname
    return remote_files


def list_files(tag='', sat_id=None, data_path=None, format_str=None):
    """Return a Pandas Series of every file for chosen SuperMAG data

    Parameters
    -----------
    tag : (string)
        Denotes type of file to load.  Accepted types are 'indices', 'all',
        'stations', and '' (for just magnetometer measurements). (default='')
    sat_id : (string or NoneType)
        Specifies the satellite ID for a constellation.  Not used.
        (default=None)
    data_path : (string or NoneType)
        Path to data directory.  If None is specified, the value previously
        set in Instrument.files.data_path is used.  (default=None)
    format_str : (string or NoneType)
        User specified file format.  If None is specified, the default
        formats associated with the supplied tags are used. (default=None)

    Returns
    --------
    pysat.Files.from_os : (pysat._files.Files)
        A pandas Series containing the verified available files

    """
    if format_str is None and data_path is not None:
        file_base = 'supermag_magnetometer'
        if tag == "indices" or tag == "all":
            file_base += '_all' # Can't just download indices

            if tag == "indices":
                psplit = path.split(data_path[:-1])
                data_path = path.join(psplit[0], "all", "")

        if tag == "stations":
            file_base += '_stations'
            min_fmt = '_'.join([file_base, '{year:4d}.???'])
            doff = pds.DateOffset(years=1)
        else:
            min_fmt = '_'.join([file_base, '{year:4d}{month:02d}{day:02d}.???'])
            doff = pds.DateOffset(days=1)

        files = pysat.Files.from_os(data_path=data_path, format_str=min_fmt)

        # station files are once per year but we need to
        # create the illusion there is a file per year
        if not files.empty:
            files = files.sort_index()

            if tag == "stations":
                orig_files = files.copy()
                new_files = []
                # Assigns the validity of each station file to be 1 year
                for orig in orig_files.iteritems():
                    files.loc[orig[0] + doff - pds.DateOffset(days=1)] = orig[1]
                    files = files.sort_index()
                    new_files.append(files.loc[orig[0]: orig[0] + doff - \
                            pds.DateOffset(days=1)].asfreq('D', method='pad'))
                files = pds.concat(new_files)

                files = files.dropna()
                files = files.sort_index()
            # add the date to the filename
            files = files + '_' + files.index.strftime('%Y-%m-%d')
        return files
    elif format_str is None:
        estr = 'A directory must be passed to the loading routine for SuperMAG'
        raise ValueError(estr)
    else:
        return pysat.Files.from_os(data_path=data_path, format_str=format_str)


def load(fnames, tag='', sat_id=None):
    """ Load the SuperMAG files

    Parameters
    -----------
    fnames : (list)
        List of filenames
    tag : (str)
        Denotes type of file to load.  Accepted types are 'indices', 'all',
        'stations', and '' (for just magnetometer measurements). (default='')
    sat_id : (str or NoneType)
        Satellite ID for constellations, not used. (default=None)

    Returns
    --------
    data : (pandas.DataFrame)
        Object containing satellite data
    meta : (pysat.Meta)
        Object containing metadata such as column names and units

    """

    # Ensure that there are files to load
    if len(fnames) <= 0 :
        return pysat.DataFrame(None), pysat.Meta(None)

    # Ensure that the files are in a list
    if isinstance(fnames, str):
        fnames = [fnames]

    # Initialise the output data
    data = pds.DataFrame()
    baseline = list()

    # Cycle through the files
    for fname in fnames:
        fname = fname[:-11] # Remove date index from end of filename
        file_type = path.splitext(fname)[1].lower()

        # Open and load the files for each file type
        if file_type == ".csv":
            if tag != "indices":
                temp = load_csv_data(fname, tag)
        else:
            temp, bline = load_ascii_data(fname, tag)

            if bline is not None:
                baseline.append(bline)

        # Save the loaded data in the output data structure
        if len(temp.columns) > 0:
            data = pds.concat([data, temp], axis=0)
        del temp

    # If data was loaded, update the meta data
    if len(data.columns) > 0:
        meta = pysat.Meta()
        for cc in data.columns:
            meta[cc] = update_smag_metadata(cc)

        meta.info = {'baseline':format_baseline_list(baseline)}
    else:
        meta = pysat.Meta(None)

    return data, meta

def load_csv_data(fname, tag):
    """Load data from a comma separated SuperMAG file

    Parameters
    ------------
    fname : (str)
        CSV SuperMAG file name
    tag : (str)
        Denotes type of file to load.  Accepted types are 'indices', 'all',
        'stations', and '' (for just magnetometer measurements).

    Returns
    --------
    data : (pandas.DataFrame)
        Pandas DataFrame

    """
    import re

    if tag == "stations":
        # Because there may be multiple operators, the default pandas reader
        # cannot be used.
        ddict = dict()
        dkeys = list()
        date_list = list()

        # Open and read the file
        with open(fname, "r") as fopen:
            dtime = pds.datetime.strptime(fname.split("_")[-1].split(".")[0],
                                          "%Y")

            for fline in fopen.readlines():
                sline = [ll for ll in re.split(r'[,\n]+', fline) if len(ll) > 0]

                if len(ddict.items()) == 0:
                    for kk in sline:
                        kk = re.sub("-", "_", kk)
                        ddict[kk] = list()
                        dkeys.append(kk)
                else:
                    date_list.append(dtime)
                    for i,ll in enumerate(sline):
                        if i >= 1 and i <= 4:
                            ddict[dkeys[i]].append(float(ll))
                        elif i == 6:
                            ddict[dkeys[i]].append(int(ll))
                        elif i < len(dkeys):
                            ddict[dkeys[i]].append(ll)
                        else:
                            ddict[dkeys[-1]][-1] += " {:s}".format(ll)

        # Create a data frame for this file
        data = pds.DataFrame(ddict, index=date_list, columns=ddict.keys())
    else:
        # Define the date parser
        def parse_smag_date(dd):
            return pysat.datetime.strptime(dd, "%Y-%m-%d %H:%M:%S")

        # Load the file into a data frame
        data = pds.read_csv(fname, parse_dates={'datetime':[0]},
                            date_parser=parse_smag_date, index_col='datetime')

    return data

def load_ascii_data(fname, tag):
    """Load data from a self-documenting ASCII SuperMAG file

    Parameters
    ------------
    fname : (str)
        ASCII SuperMAG filename
    tag : (str)
        Denotes type of file to load.  Accepted types are 'indices', 'all',
        'stations', and '' (for just magnetometer measurements).

    Returns
    --------
    data : (pandas.DataFrame)
        Pandas DataFrame
    baseline : (list)
        List of strings denoting the presence of a standard and file-specific
        baselines for each file.  None of not present or not applicable.

    """
    import re
    ndata = {"indices":2, "":4, "all":4, "stations":8}
    dkeys = {'stations':list(), '':['IAGA', 'N', 'E', 'Z']}
    data = pds.DataFrame(None)
    baseline = None

    # Ensure that the tag indicates a type of data we know how to load
    if not tag in ndata.keys():
        return data, baseline

    # Read in the text data, processing the header, indices, and
    # magnetometer data (as desired)
    with open(fname, "r") as fopen:
        # Set the processing flags
        hflag = True  # header lines
        pflag = False # parameter line
        dflag = False if tag == "stations" else True  # date line
        snum = 0      # number of magnetometer stations
        ddict = dict()
        date_list = list()

        if tag == "stations":
            dtime = pds.datetime.strptime(fname.split("_")[-1].split(".")[0],
                                          "%Y")

        for fline in fopen.readlines():
            # Cycle past the header
            line_len = len(fline)

            if hflag:
                if pflag:
                    pflag = False # Unset the flag
                    if fline.find("-mlt") > 0:
                        ndata[''] += 2
                        dkeys[''].extend(['MLT', 'MLAT'])
                    if fline.find("-sza") > 0:
                        ndata[''] += 1
                        dkeys[''].append('SZA')
                    if fline.find("-decl") > 0:
                        ndata[''] += 1
                        dkeys[''].append('IGRF_DECL')
                    if tag == "indices" and fline.find("-envelope") < 0:
                        # Indices not included in this file
                        break

                    # Save the baseline information
                    lsplit = fline.split()
                    idelta = lsplit.index('-delta') + 1
                    ibase = lsplit.index('-baseline') + 1
                    isd = lsplit.index('-sd') + 1
                    ist = lsplit.index('-st') + 1
                    iex = lsplit.index('-ex') + 1
                    baseline = " ".join([lsplit[ibase], lsplit[idelta],
                                         lsplit[isd], lsplit[ist], lsplit[iex]])

                if fline.find("Selected parameters:") >= 0:
                    pflag = True
                if fline.count("=") == line_len - 1 and line_len > 2:
                    hflag = False
            else:
                # Load the desired data
                lsplit = [ll for ll in re.split(r'[\t\n]+', fline)
                          if len(ll) > 0]

                if dflag:
                    dflag = False # Unset the date flag
                    dstring = " ".join(lsplit[:6])
                    dtime = pysat.datetime.strptime(dstring,
                                                    "%Y %m %d %H %M %S")
                    snum = int(lsplit[6]) # Set the number of stations

                    # Load the times
                    if tag == "indices":
                        date_list.append(dtime)
                    else:
                        date_list.extend([dtime for i in range(snum)])
                elif len(lsplit) == ndata['indices']:
                    if tag is not '':
                        if lsplit[0] not in ddict.keys():
                            ddict[lsplit[0]] = list()

                        if tag == "indices":
                            ddict[lsplit[0]].append(int(lsplit[1]))
                        else:
                            # This works because indices occur before
                            # magnetometer measurements
                            ddict[lsplit[0]].extend([int(lsplit[1])
                                                     for i in range(snum)])
                else:
                    if tag == "stations" and len(lsplit) >= ndata[tag]:
                        if len(dkeys[tag]) == 0:
                            # Station files include column names and data files
                            # do not.  Read in the column names here
                            for ll in lsplit:
                                ll = re.sub("-", "_", ll)
                                dkeys[tag].append(ll)
                                ddict[ll] = list()
                        else:
                            # Because stations can have multiple operators,
                            # ndata supplies the minimum number of columns
                            date_list.append(dtime)
                            for i,ll in enumerate(lsplit):
                                if i >= 1 and i <= 4:
                                    ddict[dkeys[tag][i]].append(float(ll))
                                elif i == 6:
                                    ddict[dkeys[tag][i]].append(int(ll))
                                elif i < len(dkeys[tag]):
                                    ddict[dkeys[tag][i]].append(ll)
                                else:
                                    ddict[dkeys[tag][-1]][-1] += \
                                                            " {:s}".format(ll)
                    elif len(lsplit) == ndata['']:
                        snum -= 1 # Mark the ingestion of a station
                        if tag != "indices":
                            if len(ddict.keys()) < ndata['']:
                               for kk in dkeys['']:
                                   ddict[kk] = list()
                            for i,kk in enumerate(dkeys['']):
                                if i == 0:
                                    ddict[kk].append(lsplit[i])
                                else:
                                    ddict[kk].append(float(lsplit[i]))

                if tag != "stations" and snum == 0 and len(ddict.items()) >= 2:
                    # The previous value was the last value, prepare for
                    # next block
                    dflag = True

        # Create a data frame for this file
        data = pds.DataFrame(ddict, index=date_list, columns=ddict.keys())

        fopen.close()

    return data, baseline

def update_smag_metadata(col_name):
    """Update SuperMAG metadata

    Parameters
    -----------
    col_name : (str)
        Data column name

    Returns
    --------
    col_dict : (dict)
       Dictionary of strings detailing the units and long-form name of the data

    """

    smag_units = {'IAGA':'none', 'N':'nT', 'E':'nT', 'Z':'nT', 'MLT':'hours',
                  'MLAT':'degrees', 'SZA':'degrees', 'IGRF_DECL':'degrees',
                  'SMU':'none', 'SML':'none', 'datetime':'YYYY-MM-DD HH:MM:SS',
                  'GEOLON':'degrees', 'GEOLAT':'degrees', 'AACGMLON':'degrees',
                  'AACGMLAT':'degrees', 'STATION_NAME':'none',
                  'OPERATOR_NUM':'none', 'OPERATORS':'none'}
    smag_name = {'IAGA':'Station Code', 'N':'B along local magnetic North',
                 'E':'B along local magnetic East', 'Z':'B vertically downward',
                 'MLT':'Magnetic Local Time', 'MLAT':'Magnetic Latitude',
                 'SZA':'Solar Zenith Angle',
                 'IGRF_DECL':'IGRF magnetic declination',
                 'SMU': 'Maximum eastward auroral electrojets strength.\n'
                 'Upper envelope of N-component for stations between 40 and '
                 '80 degrees magnetic north.',
                 'SML':'Maximum westward auroral electrojets strength.\n'
                 'Lower envelope of N-component for stations between 40 and 80'
                 ' degrees magnetic north.', 'datetime':'UT date and time',
                 'GEOLON':'geographic longitude',
                 'GEOLAT':'geographic latitude',
                 'AACGMLON':'Altitude-Adjusted Corrected Geomagnetic longitude',
                 'AACGMLAT':'Altitude-Adjusted Corrected Geomagnetic latitude',
                 'STATION_NAME':'Long form station name',
                 'OPERATOR_NUM':'Number of station operators',
                 'OPERATORS':'Station operator name(s)',}

    ackn = "When using this data please include the following reference:\n"
    ackn += "Gjerloev, J. W., The SuperMAG data processing technique, "
    ackn += "Geophys. Res., 117, A09213, doi:10.1029/2012JA017683, 2012\n\n"
    ackn += "For publications and presentations, please include the following"
    ackn += "acknowledgement:\nFor the ground magnetometer data we gratefully "
    ackn += "acknowledge: Intermagnet; USGS, Jeffrey J. Love; CARISMA, PI Ian "
    ackn += "Mann; CANMOS; The S-RAMP Database, PI K. Yumoto and Dr. K. "
    ackn += "Shiokawa; The SPIDR database; AARI, PI Oleg Troshichev; The "
    ackn += "MACCS program, PI M. Engebretson, Geomagnetism Unit of the "
    ackn += "Geological Survey of Canada; GIMA; MEASURE, UCLA IGPP and Florida"
    ackn += " Institute of Technology; SAMBA, PI Eftyhia Zesta; 210 Chain, PI "
    ackn += "K. Yumoto; SAMNET, PI Farideh Honary; The institutes who maintain"
    ackn += " the IMAGE magnetometer array, PI Eija Tanskanen; PENGUIN; AUTUMN,"
    ackn += " PI Martin Connors; DTU Space, PI Dr. Rico Behlke; South Pole and "
    ackn += " McMurdo Magnetometer, PI's Louis J. Lanzarotti and Alan T. "
    ackn += "Weatherwax; ICESTAR; RAPIDMAG; PENGUIn; British Artarctic Survey; "
    ackn += "McMac, PI Dr. Peter Chi; BGS, PI Dr. Susan Macmillan; Pushkov "
    ackn += "Institute of Terrestrial Magnetism, Ionosphere and Radio Wave "
    ackn += "Propagation (IZMIRAN); GFZ, PI Dr. Juergen Matzka; MFGI, PI B. "
    ackn += "Heilig; IGFPAS, PI J. Reda; University of L’Aquila, PI M. "
    ackn += "Vellante; BCMT, V. Lesur and A. Chambodut; Data obtained in "
    ackn += "cooperation with Geoscience Australia, PI Marina Costelloe; "
    ackn += "SuperMAG, PI Jesper W. Gjerloev."

    col_dict = {'units':smag_units[col_name], 'long_name':smag_name[col_name],
                'acknowledgements':ackn}

    return col_dict

def format_baseline_list(baseline_list):
    """Format the list of baseline information from the loaded files into a
    cohesive, informative string

    Parameters
    ------------
    baseline_list : (list)
        List of strings specifying the baseline information for each
        SuperMAG file

    Returns
    ---------
    base_string : (str)
        Single string containing the relevent data

    """

    uniq_base = dict()
    uniq_delta = dict()

    for bline in baseline_list:
        bsplit = bline.split()
        bdate = " ".join(bsplit[2:])
        if bsplit[0] not in uniq_base.keys():
            uniq_base[bsplit[0]] = ""
        if bsplit[1] not in uniq_delta.keys():
            uniq_delta[bsplit[1]] = ""

        uniq_base[bsplit[0]] += "{:s}, ".format(bdate)
        uniq_delta[bsplit[1]] += "{:s}, ".format(bdate)

    if len(uniq_base.items()) == 1:
        base_string = "Baseline {:s}".format(list(uniq_base.keys())[0])
    else:
        base_string = "Baseline "

        for i,kk in enumerate(uniq_base.keys()):
            if i == 1:
                base_string += "{:s}: {:s}".format(kk, uniq_base[kk][:-2])
            else:
                base_string += "         {:s}: {:s}".format(kk,
                                                            uniq_base[kk][:-2])
        else:
            base_string += "unknown"

    if len(uniq_delta.items()) == 1:
        base_string += "\nDelta    {:s}".format(list(uniq_delta.keys())[0])
    else:
        base_string += "\nDelta    "

        for i,kk in enumerate(uniq_delta.keys()):
            if i == 1:
                base_string += "{:s}: {:s}".format(kk, uniq_delta[kk][:-2])
            else:
                base_string += "         {:s}: {:s}".format(kk,
                                                            uniq_delta[kk][:-2])
        else:
            base_string += "unknown"

    return base_string

def clean(supermag):
    """ Data has been cleaned, but should be examined before use
    """
    return

def download(date_array, tag, sat_id='', data_path=None, user=None,
             password=None, baseline='all', delta='none', options='all',
             file_fmt='ascii'):
    """Routine to download SuperMAG data

    Parameters
    -----------
    date_array : np.array
        Array of datetime objects
    tag : string
        String denoting the type of file to load, accepted values are 'indices',
        'all', 'stations', and '' (for only magnetometer data)
    sat_id : string
        Not used (default='')
    data_path : string or NoneType
        Data path to save downloaded files to (default=None)
    user : string or NoneType
        SuperMAG requires user registration (default=None)
    password : string or NoneType
        Not used; SuperMAG does not require a password (default=None)
    file_fmt : string
        File format options: 'ascii' and 'csv'. (default='ascii')
    baseline : string
        Baseline to remove from magnetometer data.  Options are 'all', 'yearly',
        and 'none'. (default='all')
    delta : string
        Remove a value from the magnetometer data.  Options are 'none', 'start',
        and 'median'.  (default='none')
    options : string or NoneType
        Additional parameter options for magnetometer data.  Includes 'mlt'
        (MLat and MLT), 'decl' (IGRF declination), 'sza' (Solar Zenith Angle),
        'all', and None. (default='all')

    Returns
    -------

    """
    import sys
    import requests

    global platform, name

    max_stations = 470

    if user is None:
        raise ValueError('SuperMAG requires user registration')

    remoteaccess = {'method':'http', 'host':'supermag.jhuapl.edu',
                    'path':'mag/lib/services', 'user':'user={:s}'.format(user),
                    'service':'service=', 'options':'options='}
    remotefmt = "{method}://{host}/{path}/??{user}&{service}&{filefmt}&{start}"

    # Set the tag information
    if tag == "indices":
        tag = "all"
        # modify path as 'indices' is stored under 'all'
        psplit = path.split(data_path[:-1])
        data_path = path.join(psplit[0], "all", "")

    if tag != "stations":
        remotefmt += "&{interval}&{stations}&{delta}&{baseline}&{options}"

    # Determine whether station or magnetometer data is requested
    remoteaccess['service'] += tag if tag == "stations" else "mag"

    # Add request for file type
    file_fmt = file_fmt.lower()
    if not file_fmt in ['ascii', 'csv']:
        estr = "unknown file format [{:s}], using 'ascii'".format(file_fmt)
        print("WARNING: {:s}".format(estr))
        file_fmt = 'ascii'
    remoteaccess['filefmt'] = 'fmt={:s}'.format(file_fmt)

    # If indices are requested, add them now.
    if not tag in ['', 'stations']:
        remoteaccess['options'] += "+envelope"

    # Add other download options (for non-station files)
    if tag != "stations":
        if options is not None:
            options = options.lower()
            if options is 'all':
                remoteaccess['options'] += "+mlt+sza+decl"
            else:
                remoteaccess['options'] += "+{:s}".format(options)

        # Add requests for baseline substraction
        baseline = baseline.lower()
        if not baseline in ['all', 'yearly', 'none']:
            estr = "unknown baseline [{:s}], using 'all'".format(baseline)
            print("WARNING: {:s}".format(estr))
            baseline = 'all'
        remoteaccess['baseline'] = "baseline={:s}".format(baseline)

        delta = delta.lower()
        if not delta in ['none', 'median', 'start']:
            estr = "unknown delta [{:s}], using 'none'".format(delta)
            print("WARNING: {:s}".format(estr))
            delta = 'none'
        remoteaccess['delta'] = 'delta={:s}'.format(delta)

        # Set the time information and format
        remoteaccess['interval'] = "interval=23:59"
        sfmt = "%Y-%m-%dT00:00:00.000"
<<<<<<< HEAD
        tag_str = "_" if tag is None else "_all_"
=======
        tag_str = "_" if tag is "" else "_all_"
>>>>>>> 444aab11
        ffmt = "{:s}_{:s}{:s}%Y%m%d.{:s}".format(platform, name, tag_str,
                                                 "txt" if file_fmt == "ascii"
                                                 else file_fmt)
        start_str = "start="
    else:
        # Set the time format
        sfmt = "%Y"
        ffmt = "{:s}_{:s}_{:s}_%Y.{:s}".format(platform, name, tag,
                                               "txt" if file_fmt == "ascii"
                                               else file_fmt)
        start_str = "year="

    # Cycle through all of the dates, formatting them to achieve a unique set
    # of times to download data
    date_fmts = list(set([dd.strftime(sfmt) for dd in date_array]))

    # Now that the unique dates are known, construct the file names
    name_fmts = [None for dd in date_fmts]
    for dd in date_array:
        i = date_fmts.index(dd.strftime(sfmt))
        name_fmts[i] = dd.strftime(ffmt)

    if None in name_fmts:
        raise ValueError("unable to construct all unique file names")

    # Cycle through all of the unique dates.  Stations lists are yearly and
    # magnetometer data is daily
    station_year = None
    istr = 'SuperMAG {:s}'.format(tag if tag == "stations" else "data")
    for i,date in enumerate(date_fmts):
        print("Downloading {:s} for {:s}".format(istr, date.split("T")[0]))
        sys.stdout.flush()
        nreq = 1

        # Add the start time and download period to query
        remoteaccess['start'] = "{:s}{:s}".format(start_str, date)
        if tag != "stations":
            # Station lists are for each year, see if this year is loaded
            current_date = pds.datetime.strptime(date, "%Y-%m-%dT%H:%M:%S.000")

            if current_date.year != station_year:
                # Get all of the stations for this time
                smag_stat = pysat.Instrument(platform=platform, name=name,
                                             tag='stations')
                # try to load data
                smag_stat.load(date=current_date)
                if smag_stat.empty:
                    # no data
                    etime = current_date + pds.DateOffset(days=1)
                    smag_stat.download(start=current_date, stop=etime,
                                       user=user, password=password,
                                       file_fmt=file_fmt)
                    smag_stat.load(date=current_date)
                    if smag_stat.empty:
                        # no data
                        estr = "unable to format station query for "
                        estr += "[{:d}]".format(current_date.year)
                        raise ValueError(estr)

                # Format a string of the station names
                if smag_stat.data.IAGA.shape[0] > max_stations:
                    station_year = current_date.year
                    nreq = int(np.ceil(smag_stat.data.IAGA.shape[0] /
                                       float(max_stations)))

        out = list()
        for ireq in range(nreq):
            if tag != "stations":
                if station_year is None:
                    raise RuntimeError("unable to load station data")

                stat_str = ",".join(smag_stat.data.IAGA[ireq*max_stations:
                                                        (ireq+1)*max_stations])
                remoteaccess['stations'] = "stations={:s}".format(stat_str)

            # Format the query
            url = remotefmt.format(**remoteaccess)

            # Set up a request
            try:
                # print (url)
                result = requests.post(url)
                result.encoding = 'ISO-8859-1'
                # handle strings differently for python 2/3
                if sys.version_info.major == 2:
                    out.append(str(result.text.encode('ascii', 'replace')))
                else:
                    out.append(result.text)
            except:
                raise RuntimeError("unable to connect to [{:s}]".format(url))

            # Test the result
            if "requested URL was rejected" in out[-1]:
                estr = "Requested url was rejected:\n{:s}".format(url)
                raise RuntimeError(estr)

        # Build the output file name
        if tag is '':
            fname = path.join(data_path, name_fmts[i])
        else:
            fname = path.join(data_path, name_fmts[i])

        # If more than one data pass was needed, append the files
        if len(out) > 1:
            out_data = append_data(out, file_fmt, tag)
        else:
            out_data = out[0]

        # Save the file data
        with open(fname, "w") as local_file:
            local_file.write(out_data)
            local_file.close()
            del out_data

    return

def append_data(file_strings, file_fmt, tag):
    """ Load the SuperMAG files

    Parameters
    -----------
    file_strings : array-like
        Lists or arrays of strings, where each string contains one file of data
    file_fmt : str
        String denoting file type (ascii or csv)
    tag : string
        String denoting the type of file to load, accepted values are 'indices',
        'all', 'stations', and '' (for only magnetometer data)

    Returns
    -------
    out_string : string
        String with all data, ready for output to a file

    """
    # Determine the right appending routine for the file type
    if file_fmt.lower() == "csv":
        return append_csv_data(file_strings)
    else:
        return append_ascii_data(file_strings, tag)

def append_ascii_data(file_strings, tag):
    """ Append data from multiple files for the same time period

    Parameters
    -----------
    file_strings : array-like
        Lists or arrays of strings, where each string contains one file of data
    tag : string
        String denoting the type of file to load, accepted values are 'indices',
        'all', 'stations', and '' (for only magnetometer data)

    Returns
    -------
    out_string : string
        String with all data, ready for output to a file

    """
    import re

    # Start with data from the first list element
    out_lines = file_strings[0].split('\n')
    iparam = -1 # Index for the parameter line
    ihead = -1 # Index for the last header line
    idates = list() # Indices for the date lines
    date_list = list() # List of dates
    num_stations = list() # Number of stations for each date line
    ind_num = 2 if tag in ['all', 'indices'] else 0

    # Find the index information for the data
    for i,line in enumerate(out_lines):
        if line == "Selected parameters:":
            iparam = i + 1
        elif line.count("=") == len(line) and len(line) > 2:
            ihead = i
            break

    # Find the time indices and number of stations for each date line
    i = ihead + 1
    while i < len(out_lines) - 1:
        idates.append(i)
        lsplit = re.split('\t+', out_lines[i])
        dtime = pds.datetime.strptime(" ".join(lsplit[0:-1]),
                                      "%Y %m %d %H %M %S")
        date_list.append(dtime)
        num_stations.append(int(lsplit[-1]))
        i += num_stations[-1] + 1 + ind_num
    idates = np.array(idates)

    # Initialize a list of station names
    station_names = list()

    # Cycle through each additional set of file strings
    for ff in range(len(file_strings)-1):
        file_lines = file_strings[ff+1].split('\n')

        # Find the index information for the data
        head = True
        snum = 0
        for i,line in enumerate(file_lines):
            if head:
                if line.count("=") == len(line) and len(line) > 2:
                    head = False
            elif len(line) > 0:
                lsplit = re.split('\t+', line)
                if snum == 0:
                    dtime = pds.datetime.strptime(" ".join(lsplit[0:-1]),
                                                  "%Y %m %d %H %M %S")
                    try:
                        idate = date_list.index(dtime)
                    except:
                        # SuperMAG outputs date lines regardless of the
                        # number of stations.  These files shouldn't be
                        # appended together.
                        raise ValueError("Unexpected date ", dtime)

                    snum = int(lsplit[-1])
                    onum = num_stations[idate]
                    inum = ind_num

                    # Adjust reference data for new number of station lines
                    idates[idate+1:] += snum
                    num_stations[idate] += snum

                    # Adjust date line for new number of station lines
                    oline = "{:s}\t{:d}".format( \
                                    dtime.strftime("%Y\t%m\t%d\t%H\t%M\t%S"),
                                                 num_stations[idate])
                    out_lines[idates[idate]] = oline
                else:
                    if inum > 0:
                        inum -= 1
                    else:
                        # Insert the station line to the end of the date section
                        onum += 1
                        snum -= 1
                        out_lines.insert(idates[idate]+onum, line)

                        # Save the station name to update the parameter line
                        if not lsplit[0] in station_names:
                            station_names.append(lsplit[0])

    # Update the parameter line
    out_lines[iparam] += "," + ",".join(station_names)

    # Join the output lines into a single string
    out_string = "\n".join(out_lines)

    return out_string

def append_csv_data(file_strings):
    """ Append data from multiple csv files for the same time period

    Parameters
    -----------
    file_strings : array-like
        Lists or arrays of strings, where each string contains one file of data

    Returns
    -------
    out_string : string
        String with all data, ready for output to a file

    """
    # Start with data from the first list element
    out_lines = list()
    head_line = None

    # Cycle through the lists of file strings, creating a list of line strings
    for fstrings in file_strings:
        file_lines = fstrings.split('\n')

        # Remove and save the header line
        head_line = file_lines.pop(0)

        # Save the data lines
        out_lines.extend(file_lines)

    # Sort the output lines by date and station (first two columns) in place
    out_lines.sort()

    # Remove all zero-length lines from front, add one to back, and add header
    i = 0
    while len(out_lines[i]) == 0:
        out_lines.pop(i)

    out_lines.insert(0, head_line)
    out_lines.append('')

    # Join the output lines into a single string
    out_string = "\n".join(out_lines)

    return out_string<|MERGE_RESOLUTION|>--- conflicted
+++ resolved
@@ -745,11 +745,7 @@
         # Set the time information and format
         remoteaccess['interval'] = "interval=23:59"
         sfmt = "%Y-%m-%dT00:00:00.000"
-<<<<<<< HEAD
-        tag_str = "_" if tag is None else "_all_"
-=======
         tag_str = "_" if tag is "" else "_all_"
->>>>>>> 444aab11
         ffmt = "{:s}_{:s}{:s}%Y%m%d.{:s}".format(platform, name, tag_str,
                                                  "txt" if file_fmt == "ascii"
                                                  else file_fmt)
