# -*- coding: utf-8 -*-
"""
Produces fake instrument data for testing.
"""
from __future__ import print_function
from __future__ import absolute_import
import datetime as dt
import functools
import numpy as np

import pandas as pds

import pysat
from pysat.instruments.methods import testing as mm_test

platform = 'pysat'
name = 'testing2d'
<<<<<<< HEAD
_test_dates = {'': {'': dt.datetime(2009, 1, 1)}}
=======
tags = {'': 'Regular testing data set'}
sat_ids = {'': ['']}
_test_dates = {'': {'': pysat.datetime(2009, 1, 1)}}
>>>>>>> 3beee9fd


def init(self):
    """Initializes the Instrument object with instrument specific values.

    Runs once upon instantiation.

    Parameters
    ----------
    self : pysat.Instrument
        This object

    Returns
    --------
    Void : (NoneType)
        Object modified in place.


    """

    self.new_thing = True


def default(inst):
    """Default customization function.

    This routine is automatically applied to the Instrument object
    on every load by the pysat nanokernel (first in queue).

    Parameters
    ----------
    self : pysat.Instrument
        This object

    Returns
    --------
    Void : (NoneType)
        Object modified in place.


    """

    pass


def load(fnames, tag=None, sat_id=None, malformed_index=False):
    """ Loads the test files

    Parameters
    ----------
    fnames : (list)
        List of filenames
    tag : (str or NoneType)
        Instrument tag (accepts '')
    sat_id : (str or NoneType)
        Instrument satellite ID (accepts '' or a number (i.e., '10'), which
        specifies the number of data points to include in the test instrument)
    malformed_index : bool (False)
        If True, the time index will be non-unique and non-monotonic.

    Returns
    -------
    data : (pds.DataFrame)
        Testing data
    meta : (pysat.Meta)
        Metadataxs

    """

    # create an artifical satellite data set
    iperiod = mm_test.define_period()
    drange = mm_test.define_range()
    # Using 100s frequency for compatibility with seasonal analysis unit tests
    uts, index, date = mm_test.generate_times(fnames, sat_id, freq='100S')
    # seed DataFrame with UT array
    data = pds.DataFrame(uts, columns=['uts'])

    # need to create simple orbits here. Have start of first orbit
    # at 2009,1, 0 UT. 14.84 orbits per day
    # figure out how far in time from the root start
    # use that info to create a signal that is continuous from that start
    # going to presume there are 5820 seconds per orbit (97 minute period)
    time_delta = date - dt.datetime(2009, 1, 1)
    # mlt runs 0-24 each orbit.
    data['mlt'] = mm_test.generate_fake_data(time_delta.total_seconds(), uts,
                                             period=iperiod['lt'],
                                             data_range=drange['lt'])
    # do slt, 20 second offset from mlt
    data['slt'] = mm_test.generate_fake_data(time_delta.total_seconds()+20,
                                             uts, period=iperiod['lt'],
                                             data_range=drange['lt'])
    # create a fake longitude, resets every 6240 seconds
    # sat moves at 360/5820 deg/s, Earth rotates at 360/86400, takes extra time
    # to go around full longitude
    data['longitude'] = mm_test.generate_fake_data(time_delta.total_seconds(),
                                                   uts, period=iperiod['lon'],
                                                   data_range=drange['lon'])
    # create latitude signal for testing polar orbits
    angle = mm_test.generate_fake_data(time_delta.total_seconds(),
                                       uts, period=iperiod['angle'],
                                       data_range=drange['angle'])
    data['latitude'] = 90.0 * np.cos(angle)

    # create constant altitude at 400 km
    alt0 = 400.0
    data['altitude'] = alt0 * np.ones(data['latitude'].shape)

    if malformed_index:
        index = index.tolist()
        # nonmonotonic
        index[0:3], index[3:6] = index[3:6], index[0:3]
        # non unique
        index[6:9] = [index[6]]*3

    data.index = index
    data.index.name = 'epoch'
    # higher rate time signal (for scalar >= 2)
    # this time signal used for 2D profiles associated with each time in main
    # DataFrame
    high_rate_template = pds.date_range(date,
                                        date + pds.DateOffset(hours=0,
                                                              minutes=1,
                                                              seconds=39),
                                        freq='2S')

    # create a few simulated profiles
    # DataFrame at each time with mixed variables
    profiles = []
    # DataFrame at each time with numeric variables only
    alt_profiles = []
    # Serie at each time, numeric data only
    series_profiles = []
    # frame indexed by date times
    frame = pds.DataFrame({'density': data.loc[data.index[0:50],
                                               'mlt'].values.copy(),
                           'dummy_str': ['test'] * 50,
                           'dummy_ustr': [u'test'] * 50},
                          index=data.index[0:50],
                          columns=['density', 'dummy_str', 'dummy_ustr'])
    # frame indexed by float
    dd = np.arange(50) * 1.2
    ff = np.arange(50) / 50.
    ii = np.arange(50) * 0.5
    frame_alt = pds.DataFrame({'density': dd, 'fraction': ff},
                              index=ii,
                              columns=['density', 'fraction'])
    # series version of storage
    series_alt = pds.Series(dd, index=ii, name='series_profiles')

    for time in data.index:
        frame.index = high_rate_template + (time - data.index[0])
        profiles.append(frame)
        alt_profiles.append(frame_alt)
        series_profiles.append(series_alt)
    # store multiple data types into main frame
    data['profiles'] = pds.Series(profiles, index=data.index)
    data['alt_profiles'] = pds.Series(alt_profiles, index=data.index)
    data['series_profiles'] = pds.Series(series_profiles, index=data.index)
    return data, meta.copy()


list_files = functools.partial(mm_test.list_files, test_dates=_test_dates)
download = functools.partial(mm_test.download)


# create very limited metadata
meta = pysat.Meta()
meta['uts'] = {'units': 's', 'long_name': 'Universal Time'}
meta['mlt'] = {'units': 'hours', 'long_name': 'Magnetic Local Time'}
meta['slt'] = {'units': 'hours', 'long_name': 'Solar Local Time'}
meta['longitude'] = {'units': 'degrees', 'long_name': 'Longitude'}
meta['latitude'] = {'units': 'degrees', 'long_name': 'Latitude'}
meta['altitude'] = {'units': 'km', 'long_name': 'Altitude'}
series_profile_meta = pysat.Meta()
series_profile_meta['series_profiles'] = {'units': '', 'long_name': 'series'}
meta['series_profiles'] = {'meta': series_profile_meta, 'units': '',
                           'long_name': 'series'}
profile_meta = pysat.Meta()
profile_meta['density'] = {'units': '', 'long_name': 'profiles'}
profile_meta['dummy_str'] = {'units': '', 'long_name': 'profiles'}
profile_meta['dummy_ustr'] = {'units': '', 'long_name': 'profiles'}
meta['profiles'] = {'meta': profile_meta, 'units': '', 'long_name': 'profiles'}
alt_profile_meta = pysat.Meta()
alt_profile_meta['density'] = {'units': '', 'long_name': 'profiles'}
alt_profile_meta['fraction'] = {'units': '', 'long_name': 'profiles'}
meta['alt_profiles'] = {'meta': alt_profile_meta, 'units': '',
                        'long_name': 'profiles'}<|MERGE_RESOLUTION|>--- conflicted
+++ resolved
@@ -15,13 +15,9 @@
 
 platform = 'pysat'
 name = 'testing2d'
-<<<<<<< HEAD
-_test_dates = {'': {'': dt.datetime(2009, 1, 1)}}
-=======
 tags = {'': 'Regular testing data set'}
 sat_ids = {'': ['']}
-_test_dates = {'': {'': pysat.datetime(2009, 1, 1)}}
->>>>>>> 3beee9fd
+_test_dates = {'': {'': dt.datetime(2009, 1, 1)}}
 
 
 def init(self):
