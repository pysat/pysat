--- conflicted
+++ resolved
@@ -138,14 +138,6 @@
         minute = np.array(stored['minute'])
         # the ground station number in the file encoded as number of seconds
         second = np.array(stored['second'])
-<<<<<<< HEAD
-        uts = hour*3600. + minute*60. + second
-        # adding microseconds to ensure each time is unique
-        uts += np.mod(np.arange(len(year)).astype(int), 8000) * 1.E-5
-        index = pysat.utils.time.create_datetime_index(year=year, day=day,
-                                                       uts=uts)
-        file_list = pds.Series(stored['files'], index=index)
-=======
         # the cosmic satellite number is stored as 0.X, where x is cosmic id
         uts = hour*3600. + minute*60. + second + np.array(stored['revision'])*1.E-1
         # do a pre-sort on uts to get files that may conflict with eachother
@@ -162,8 +154,7 @@
             raise ValueError('Generated non-unique datetimes for COSMIC within list_files.')
         # store sorted file names with unique times in index
         file_list = np.array(stored['files'])[idx]
-        file_list = pysat.Series(file_list, index=index)
->>>>>>> 65f57e32
+        file_list = pds.Series(file_list, index=index)
         return file_list
 
     else:
