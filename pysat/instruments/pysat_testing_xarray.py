# -*- coding: utf-8 -*-
"""
Produces fake instrument data for testing.
"""
from __future__ import print_function
from __future__ import absolute_import
<<<<<<< HEAD
import os

import datetime as dt
=======
import functools
>>>>>>> ad62a911
import numpy as np

import xarray

import pysat
from pysat.instruments.methods import testing as mm_test

# pysat required parameters
platform = 'pysat'
name = 'testing_xarray'
# dictionary of data 'tags' and corresponding description
tags = {'': 'Regular testing data set'}
# dictionary of satellite IDs, list of corresponding tags
sat_ids = {'': ['']}
_test_dates = {'': {'': dt.datetime(2009, 1, 1)}}
pandas_format = False


def init(self):
    """Initializes the Instrument object with instrument specific values.

    Runs once upon instantiation.

    Parameters
    ----------
    self : pysat.Instrument
        This object

    Returns
    --------
    Void : (NoneType)
        Object modified in place.


    """

    self.new_thing = True


def default(inst):
    """Default customization function.

    This routine is automatically applied to the Instrument object
    on every load by the pysat nanokernel (first in queue).

    Parameters
    ----------
    self : pysat.Instrument
        This object

    Returns
    --------
    Void : (NoneType)
        Object modified in place.


    """

    pass


def load(fnames, tag=None, sat_id=None, sim_multi_file_right=False,
         sim_multi_file_left=False, malformed_index=False,
         **kwargs):
    """ Loads the test files

    Parameters
    ----------
    fnames : (list)
        List of filenames
    tag : (str or NoneType)
        Instrument tag (accepts '')
    sat_id : (str or NoneType)
        Instrument satellite ID (accepts '' or a number (i.e., '10'), which
        specifies the number of data points to include in the test instrument)
    sim_multi_file_right : (boolean)
        Adjusts date range to be 12 hours in the future or twelve hours beyond
        root_date (default=False)
    sim_multi_file_left : (boolean)
        Adjusts date range to be 12 hours in the past or twelve hours before
        root_date (default=False)
    malformed_index : (boolean)
        If True, time index will be non-unique and non-monotonic.
    kwargs : dict
        Additional unspecified keywords supplied to pysat.Instrument upon
        instantiation are passed here.

    Returns
    -------
    data : (xr.Dataset)
        Testing data
    meta : (pysat.Meta)
        Metadata

    """

    # create an artifical satellite data set
    iperiod = mm_test.define_period()
    drange = mm_test.define_range()
    uts, index, date = mm_test.generate_times(fnames, sat_id=sat_id, freq='1S')

<<<<<<< HEAD
    date = dt.datetime(yr, month, day)
    if sim_multi_file_right:
        root_date = dt.datetime(2009, 1, 1, 12)
        data_date = date + pds.DateOffset(hours=12)
    elif sim_multi_file_left:
        root_date = dt.datetime(2008, 12, 31, 12)
        data_date = date - pds.DateOffset(hours=12)
    else:
        root_date = dt.datetime(2009, 1, 1)
        data_date = date
    num = 86400 if sat_id == '' else int(sat_id)
    num_array = np.arange(num)
    index = pds.date_range(data_date,
                           data_date+pds.DateOffset(seconds=num-1),
                           freq='S')
=======
    if sim_multi_file_right:
        root_date = pysat.datetime(2009, 1, 1, 12)
    elif sim_multi_file_left:
        root_date = pysat.datetime(2008, 12, 31, 12)
    else:
        root_date = pysat.datetime(2009, 1, 1)

>>>>>>> ad62a911
    if malformed_index:
        index = index.tolist()
        # nonmonotonic
        index[0:3], index[3:6] = index[3:6], index[0:3]
        # non unique
        index[6:9] = [index[6]]*3

    data = xarray.Dataset({'uts': (('time'), index)}, coords={'time': index})
    # need to create simple orbits here. Have start of first orbit
    # at 2009,1, 0 UT. 14.84 orbits per day
    time_delta = date - root_date
    mlt = mm_test.generate_fake_data(time_delta.total_seconds(), uts,
                                     period=iperiod['lt'],
                                     data_range=drange['lt'])
    data['mlt'] = (('time'), mlt)

    # do slt, 20 second offset from mlt
    slt = mm_test.generate_fake_data(time_delta.total_seconds()+20, uts,
                                     period=iperiod['lt'],
                                     data_range=drange['lt'])
    data['slt'] = (('time'), slt)

    # create a fake longitude, resets every 6240 seconds
    # sat moves at 360/5820 deg/s, Earth rotates at 360/86400, takes extra time
    # to go around full longitude
    longitude = mm_test.generate_fake_data(time_delta.total_seconds(), uts,
                                           period=iperiod['lon'],
                                           data_range=drange['lon'])
    data['longitude'] = (('time'), longitude)

    # create latitude area for testing polar orbits
    angle = mm_test.generate_fake_data(time_delta.total_seconds(), uts,
                                       period=iperiod['angle'],
                                       data_range=drange['angle'])
    latitude = 90.0 * np.cos(angle)
    data['latitude'] = (('time'), latitude)

    # fake orbit number
<<<<<<< HEAD
    fake_delta = date - dt.datetime(2008, 1, 1)
    orbit_num = test.generate_fake_data(fake_delta.total_seconds(),
                                        num_array, period=5820,
                                        cyclic=False)
=======
    fake_delta = date - pysat.datetime(2008, 1, 1)
    orbit_num = mm_test.generate_fake_data(fake_delta.total_seconds(),
                                           uts, period=iperiod['lt'],
                                           cyclic=False)
>>>>>>> ad62a911

    data['orbit_num'] = (('time'), orbit_num)

    # create some fake data to support testing of averaging routines
    mlt_int = data['mlt'].astype(int)
    long_int = (data['longitude'] / 15.).astype(int)
    data['dummy1'] = (('time'), mlt_int)
    data['dummy2'] = (('time'), long_int)
    data['dummy3'] = (('time'), mlt_int + long_int * 1000.)
    data['dummy4'] = (('time'), uts)
    data['string_dummy'] = (('time'), ['test'] * len(data.indexes['time']))
    data['unicode_dummy'] = (('time'), [u'test'] * len(data.indexes['time']))
    data['int8_dummy'] = (('time'), np.array([1] * len(data.indexes['time']),
                          dtype=np.int8))
    data['int16_dummy'] = (('time'), np.array([1] * len(data.indexes['time']),
                           dtype=np.int16))
    data['int32_dummy'] = (('time'), np.array([1] * len(data.indexes['time']),
                           dtype=np.int32))
    data['int64_dummy'] = (('time'), np.array([1] * len(data.indexes['time']),
                           dtype=np.int64))

    return data, meta.copy()


<<<<<<< HEAD
def list_files(tag=None, sat_id=None, data_path=None, format_str=None):
    """Produce a fake list of files spanning a year"""

    index = pds.date_range(dt.datetime(2008, 1, 1),
                           dt.datetime(2010, 12, 31))
    names = [data_path+date.strftime('%Y-%m-%d')+'.nofile' for date in index]
    return pds.Series(names, index=index)


def download(date_array, tag, sat_id, data_path=None, user=None,
             password=None):
    pass
=======
list_files = functools.partial(mm_test.list_files, test_dates=_test_dates)
download = functools.partial(mm_test.download)
>>>>>>> ad62a911


meta = pysat.Meta()
meta['uts'] = {'units': 's',
               'long_name': 'Universal Time',
               'custom': False}
meta['Epoch'] = {'units': 'Milliseconds since 1970-1-1',
                 'Bin_Location': 0.5,
                 'notes': 'UTC time at middle of geophysical measurement.',
                 'desc': 'UTC seconds', }
meta['mlt'] = {'units': 'hours',
               'long_name': 'Magnetic Local Time',
               'label': 'MLT',
               'axis': 'MLT',
               'desc': 'Magnetic Local Time',
               'value_min': 0.,
               'value_max': 24.,
               'notes': ('Magnetic Local Time is the solar local time of the '
                         'field line at the location where the field crosses '
                         'the magnetic equator. In this case we just simulate '
                         '0-24 with a consistent orbital period and an offste '
                         'with SLT.'),
               'fill': np.nan,
               'scale': 'linear'}
meta['slt'] = {'units': 'hours',
               'long_name': 'Solar Local Time',
               'label': 'SLT',
               'axis': 'SLT',
               'desc': 'Solar Local Time',
               'value_min': 0.,
               'value_max': 24.,
               'notes': ('Solar Local Time is the local time (zenith angle of '
                         'sun) of the given locaiton. Overhead noon, +/- 90 is'
                         ' 6, 18 SLT .'),
               'fill': np.nan,
               'scale': 'linear'}
meta['orbit_num'] = {'units': '',
                     'long_name': 'Orbit Number',
                     'label': 'Orbit Number',
                     'axis': 'Orbit Number',
                     'desc': 'Orbit Number',
                     'value_min': 0.,
                     'value_max': 25000.,
                     'notes': ('Number of orbits since the start of the '
                               'mission. For this simulation we use the '
                               'number of 5820 second periods since the '
                               'start, 2008-01-01.'),
                     'fill': np.nan,
                     'scale': 'linear'}

meta['longitude'] = {'units': 'degrees', 'long_name': 'Longitude'}
meta['latitude'] = {'units': 'degrees', 'long_name': 'Latitude'}
meta['dummy1'] = {'units': '', 'long_name': 'dummy1'}
meta['dummy2'] = {'units': '', 'long_name': 'dummy2'}
meta['dummy3'] = {'units': '', 'long_name': 'dummy3'}
meta['dummy4'] = {'units': '', 'long_name': 'dummy4'}
meta['string_dummy'] = {'units': '', 'long_name': 'string_dummy'}
meta['unicode_dummy'] = {'units': '', 'long_name': 'unicode_dummy'}
meta['int8_dummy'] = {'units': '', 'long_name': 'int8_dummy'}
meta['int16_dummy'] = {'units': '', 'long_name': 'int16_dummy'}
meta['int32_dummy'] = {'units': '', 'long_name': 'int32_dummy'}
meta['int64_dummy'] = {'units': '', 'long_name': 'int64_dummy'}<|MERGE_RESOLUTION|>--- conflicted
+++ resolved
@@ -4,13 +4,8 @@
 """
 from __future__ import print_function
 from __future__ import absolute_import
-<<<<<<< HEAD
-import os
-
 import datetime as dt
-=======
 import functools
->>>>>>> ad62a911
 import numpy as np
 
 import xarray
@@ -112,31 +107,13 @@
     drange = mm_test.define_range()
     uts, index, date = mm_test.generate_times(fnames, sat_id=sat_id, freq='1S')
 
-<<<<<<< HEAD
-    date = dt.datetime(yr, month, day)
     if sim_multi_file_right:
         root_date = dt.datetime(2009, 1, 1, 12)
-        data_date = date + pds.DateOffset(hours=12)
     elif sim_multi_file_left:
         root_date = dt.datetime(2008, 12, 31, 12)
-        data_date = date - pds.DateOffset(hours=12)
     else:
         root_date = dt.datetime(2009, 1, 1)
-        data_date = date
-    num = 86400 if sat_id == '' else int(sat_id)
-    num_array = np.arange(num)
-    index = pds.date_range(data_date,
-                           data_date+pds.DateOffset(seconds=num-1),
-                           freq='S')
-=======
-    if sim_multi_file_right:
-        root_date = pysat.datetime(2009, 1, 1, 12)
-    elif sim_multi_file_left:
-        root_date = pysat.datetime(2008, 12, 31, 12)
-    else:
-        root_date = pysat.datetime(2009, 1, 1)
-
->>>>>>> ad62a911
+
     if malformed_index:
         index = index.tolist()
         # nonmonotonic
@@ -175,17 +152,10 @@
     data['latitude'] = (('time'), latitude)
 
     # fake orbit number
-<<<<<<< HEAD
     fake_delta = date - dt.datetime(2008, 1, 1)
-    orbit_num = test.generate_fake_data(fake_delta.total_seconds(),
-                                        num_array, period=5820,
-                                        cyclic=False)
-=======
-    fake_delta = date - pysat.datetime(2008, 1, 1)
     orbit_num = mm_test.generate_fake_data(fake_delta.total_seconds(),
                                            uts, period=iperiod['lt'],
                                            cyclic=False)
->>>>>>> ad62a911
 
     data['orbit_num'] = (('time'), orbit_num)
 
@@ -210,23 +180,8 @@
     return data, meta.copy()
 
 
-<<<<<<< HEAD
-def list_files(tag=None, sat_id=None, data_path=None, format_str=None):
-    """Produce a fake list of files spanning a year"""
-
-    index = pds.date_range(dt.datetime(2008, 1, 1),
-                           dt.datetime(2010, 12, 31))
-    names = [data_path+date.strftime('%Y-%m-%d')+'.nofile' for date in index]
-    return pds.Series(names, index=index)
-
-
-def download(date_array, tag, sat_id, data_path=None, user=None,
-             password=None):
-    pass
-=======
 list_files = functools.partial(mm_test.list_files, test_dates=_test_dates)
 download = functools.partial(mm_test.download)
->>>>>>> ad62a911
 
 
 meta = pysat.Meta()
