# -*- coding: utf-8 -*-
"""Produces fake instrument data for testing."""

import datetime as dt
import functools
import numpy as np

import xarray as xr

import pysat
from pysat.instruments.methods import testing as mm_test

logger = pysat.logger

# pysat required parameters
platform = 'pysat'
name = 'testing_xarray'
# dictionary of data 'tags' and corresponding description
tags = {'': 'Regular testing data set'}
# dictionary of satellite IDs, list of corresponding tags
inst_ids = {'': ['']}
_test_dates = {'': {'': dt.datetime(2009, 1, 1)}}
pandas_format = False

epoch_name = u'time'


# Init method
init = mm_test.init


# Clean method
clean = mm_test.clean


# Optional method, preprocess
preprocess = mm_test.preprocess


def load(fnames, tag=None, inst_id=None, sim_multi_file_right=False,
         sim_multi_file_left=False, malformed_index=False,
         num_samples=None, test_load_kwarg=None):
<<<<<<< HEAD
    """Load. the test files.
=======
    """Load the test files.
>>>>>>> d6d41280

    Parameters
    ----------
    fnames : list
        List of filenames
    tag : str or NoneType
        Instrument tag (accepts '')
    inst_id : str or NoneType
        Instrument satellite ID (accepts '')
    sim_multi_file_right : boolean
        Adjusts date range to be 12 hours in the future or twelve hours beyond
        root_date (default=False)
    sim_multi_file_left : boolean
        Adjusts date range to be 12 hours in the past or twelve hours before
        root_date (default=False)
    malformed_index : boolean
        If True, time index will be non-unique and non-monotonic.
    num_samples : int
        Number of samples
    test_load_kwarg : any or NoneType
        Testing keyword (default=None)

    Returns
    -------
    data : xr.Dataset
        Testing data
    meta : pysat.Meta
        Metadata

    """

    # Support keyword testing
    logger.info(''.join(('test_load_kwarg = ', str(test_load_kwarg))))

    # create an artifical satellite data set
    iperiod = mm_test.define_period()
    drange = mm_test.define_range()

    if num_samples is None:
        # Default to 1 day at a frequency of 1S
        num_samples = 86400
    uts, index, dates = mm_test.generate_times(fnames, num_samples,
                                               freq='1S')

    if sim_multi_file_right:
        root_date = dt.datetime(2009, 1, 1, 12)
    elif sim_multi_file_left:
        root_date = dt.datetime(2008, 12, 31, 12)
    else:
        root_date = dt.datetime(2009, 1, 1)

    if malformed_index:
        index = index.tolist()

        # Create a nonmonotonic index
        index[0:3], index[3:6] = index[3:6], index[0:3]

        # Create a non-unique index
        index[6:9] = [index[6]] * 3

    data = xr.Dataset({'uts': ((epoch_name), index)},
                      coords={epoch_name: index})
    # need to create simple orbits here. Have start of first orbit
    # at 2009,1, 0 UT. 14.84 orbits per day
    time_delta = dates[0] - root_date
    mlt = mm_test.generate_fake_data(time_delta.total_seconds(), uts,
                                     period=iperiod['lt'],
                                     data_range=drange['lt'])
    data['mlt'] = ((epoch_name), mlt)

    # do slt, 20 second offset from mlt
    slt = mm_test.generate_fake_data(time_delta.total_seconds() + 20, uts,
                                     period=iperiod['lt'],
                                     data_range=drange['lt'])
    data['slt'] = ((epoch_name), slt)

    # create a fake longitude, resets every 6240 seconds
    # sat moves at 360/5820 deg/s, Earth rotates at 360/86400, takes extra time
    # to go around full longitude
    longitude = mm_test.generate_fake_data(time_delta.total_seconds(), uts,
                                           period=iperiod['lon'],
                                           data_range=drange['lon'])
    data['longitude'] = ((epoch_name), longitude)

    # create latitude area for testing polar orbits
    angle = mm_test.generate_fake_data(time_delta.total_seconds(), uts,
                                       period=iperiod['angle'],
                                       data_range=drange['angle'])
    latitude = 90.0 * np.cos(angle)
    data['latitude'] = ((epoch_name), latitude)

    # create constant altitude at 400 km
    alt0 = 400.0
    altitude = alt0 * np.ones(data['latitude'].shape)
    data['altitude'] = ((epoch_name), altitude)

    # fake orbit number
    fake_delta = dates[0] - dt.datetime(2008, 1, 1)
    orbit_num = mm_test.generate_fake_data(fake_delta.total_seconds(),
                                           uts, period=iperiod['lt'],
                                           cyclic=False)

    data['orbit_num'] = ((epoch_name), orbit_num)

    # create some fake data to support testing of averaging routines
    mlt_int = data['mlt'].astype(int).data
    long_int = (data['longitude'] / 15.).astype(int).data
    data['dummy1'] = ((epoch_name), mlt_int)
    data['dummy2'] = ((epoch_name), long_int)
    data['dummy3'] = ((epoch_name), mlt_int + long_int * 1000.)
    data['dummy4'] = ((epoch_name), uts)
    data['string_dummy'] = ((epoch_name),
                            ['test'] * len(data.indexes[epoch_name]))
    data['unicode_dummy'] = ((epoch_name),
                             [u'test'] * len(data.indexes[epoch_name]))
    data['int8_dummy'] = ((epoch_name),
                          np.array([1] * len(data.indexes[epoch_name]),
                          dtype=np.int8))
    data['int16_dummy'] = ((epoch_name),
                           np.array([1] * len(data.indexes[epoch_name]),
                           dtype=np.int16))
    data['int32_dummy'] = ((epoch_name),
                           np.array([1] * len(data.indexes[epoch_name]),
                           dtype=np.int32))
    data['int64_dummy'] = ((epoch_name),
                           np.array([1] * len(data.indexes[epoch_name]),
                           dtype=np.int64))

    meta = pysat.Meta()
    meta['uts'] = {'units': 's', 'long_name': 'Universal Time',
                   'custom': False}
    meta[epoch_name] = {'units': 'Milliseconds since 1970-1-1',
                        'Bin_Location': 0.5,
                        'notes':
                        'UTC time at middle of geophysical measurement.',
                        'desc': 'UTC seconds', }
    meta['mlt'] = {'units': 'hours',
                   'long_name': 'Magnetic Local Time',
                   'desc': 'Magnetic Local Time',
                   'value_min': 0.,
                   'value_max': 24.,
                   'notes': ''.join(['Magnetic Local Time is the solar local ',
                                     'time of the field line at the location ',
                                     'where the field crosses the magnetic ',
                                     'equator. In this case we just simulate ',
                                     '0-24 with a consistent orbital period ',
                                     'and an offset with SLT.'])}
    meta['slt'] = {'units': 'hours', 'long_name': 'Solar Local Time',
                   'desc': 'Solar Local Time', 'value_min': 0.,
                   'value_max': 24.,
                   'notes': ''.join(['Solar Local Time is the local time ',
                                     '(zenith angle of thee sun) of the given',
                                     ' locaiton. Overhead noon, +/- 90 is 6,',
                                     ' 18 SLT .'])}
    meta['orbit_num'] = {'long_name': 'Orbit Number', 'desc': 'Orbit Number',
                         'value_min': 0., 'value_max': 25000.,
                         'notes': ''.join(['Number of orbits since the start ',
                                           'of the mission. For this ',
                                           'simulation we use the ',
                                           'number of 5820 second periods ',
                                           'since the start, 2008-01-01.'])}

    meta['longitude'] = {'units': 'degrees', 'long_name': 'Longitude'}
    meta['latitude'] = {'units': 'degrees', 'long_name': 'Latitude'}
    meta['altitude'] = {'units': 'km', 'long_name': 'Altitude'}
    for var in data.keys():
        if var.find('dummy') >= 0:
            meta[var] = {'units': 'none', 'notes': 'Dummy variable'}

    return data, meta


list_files = functools.partial(mm_test.list_files, test_dates=_test_dates)
list_remote_files = functools.partial(mm_test.list_remote_files,
                                      test_dates=_test_dates)
download = functools.partial(mm_test.download)<|MERGE_RESOLUTION|>--- conflicted
+++ resolved
@@ -40,11 +40,7 @@
 def load(fnames, tag=None, inst_id=None, sim_multi_file_right=False,
          sim_multi_file_left=False, malformed_index=False,
          num_samples=None, test_load_kwarg=None):
-<<<<<<< HEAD
-    """Load. the test files.
-=======
     """Load the test files.
->>>>>>> d6d41280
 
     Parameters
     ----------
