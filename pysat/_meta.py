--- conflicted
+++ resolved
@@ -100,13 +100,8 @@
     attributes (units, name, notes, desc, plot_label, axis, scale, value_min,
     value_max, and fill). These base attributes may be used to programatically
     access and set types of metadata regardless of the string values used for
-<<<<<<< HEAD
-    the attribute. String values for attributes may need to be changed depending
-    upon the standards of code or files interacting with pysat.
-=======
     the attribute. String values for attributes may need to be changed
     depending upon the standards of code or files interacting with pysat.
->>>>>>> d2580b3b
 
     Meta objects returned as part of pysat loading routines are automatically
     updated to use the same values of plot_label, units_label, etc. as found
@@ -367,10 +362,6 @@
         self.max_label = other.max_label
         self.fill_label = other.fill_label
         return
-<<<<<<< HEAD
-
-=======
->>>>>>> d2580b3b
 
     def __contains__(self, other):
         """case insensitive check for variable name"""
@@ -691,66 +682,39 @@
     @units_label.setter
     def units_label(self, new_label):
         self._label_setter(new_label, self._units_label, 'units_label', '')
-<<<<<<< HEAD
+
     @name_label.setter
     def name_label(self, new_label):
         self._label_setter(new_label, self._name_label, 'name_label', use_names_default=True)
+
     @notes_label.setter
     def notes_label(self, new_label):
         self._label_setter(new_label, self._notes_label, 'notes_label', '')
+
     @desc_label.setter
     def desc_label(self, new_label):
         self._label_setter(new_label, self._desc_label, 'desc_label', '')
+
     @plot_label.setter
     def plot_label(self, new_label):
         self._label_setter(new_label, self._plot_label, 'plot_label', use_names_default=True)
+
     @axis_label.setter
     def axis_label(self, new_label):
         self._label_setter(new_label, self._axis_label, 'axis_label', use_names_default=True)
+
     @scale_label.setter
     def scale_label(self, new_label):
         self._label_setter(new_label, self._scale_label, 'scale_label', 'linear')
+
     @min_label.setter
     def min_label(self, new_label):
         self._label_setter(new_label, self._min_label, 'min_label', np.NaN)
+
     @max_label.setter
     def max_label(self, new_label):
         self._label_setter(new_label, self._max_label, 'max_label', np.NaN)
-=======
-
-    @name_label.setter
-    def name_label(self, new_label):
-        self._label_setter(new_label, self._name_label, 'name_label', use_names_default=True)
-
-    @notes_label.setter
-    def notes_label(self, new_label):
-        self._label_setter(new_label, self._notes_label, 'notes_label', '')
-
-    @desc_label.setter
-    def desc_label(self, new_label):
-        self._label_setter(new_label, self._desc_label, 'desc_label', '')
-
-    @plot_label.setter
-    def plot_label(self, new_label):
-        self._label_setter(new_label, self._plot_label, 'plot_label', use_names_default=True)
-
-    @axis_label.setter
-    def axis_label(self, new_label):
-        self._label_setter(new_label, self._axis_label, 'axis_label', use_names_default=True)
-
-    @scale_label.setter
-    def scale_label(self, new_label):
-        self._label_setter(new_label, self._scale_label, 'scale_label', 'linear')
-
-    @min_label.setter
-    def min_label(self, new_label):
-        self._label_setter(new_label, self._min_label, 'min_label', np.NaN)
-
-    @max_label.setter
-    def max_label(self, new_label):
-        self._label_setter(new_label, self._max_label, 'max_label', np.NaN)
-
->>>>>>> d2580b3b
+
     @fill_label.setter
     def fill_label(self, new_label):
         self._label_setter(new_label, self._fill_label, 'fill_label', np.NaN)
@@ -891,11 +855,7 @@
                 if key in mdata:
 
                     raise RuntimeError('Duplicated keys (variable names) across '
-<<<<<<< HEAD
-                                        'Meta objects in keys_nD().')
-=======
                                        'Meta objects in keys_nD().')
->>>>>>> d2580b3b
 
         # make sure labels between the two objects are the same
         other_updated = self.apply_default_labels(other)
