#!/usr/bin/env python
# Full license can be found in License.md
# Full author list can be found in .zenodo.json file
# DOI:10.5281/zenodo.1199703
# ----------------------------------------------------------------------------
"""Classes for storing and managing meta data."""

from copy import deepcopy
import numpy as np
import os
import pandas as pds
import warnings

import pysat
import pysat.utils._core as core_utils
from pysat.utils import testing


class Meta(object):
<<<<<<< HEAD
    """Store metadata for Instrument instance.
=======
    """Stores metadata for the Instrument and Constellation classes.
>>>>>>> a9e2770a

    Parameters
    ----------
    metadata : pandas.DataFrame
        DataFrame should be indexed by variable name that contains at minimum
        the standard_name (name), units, and long_name for the data stored in
        the associated pysat Instrument object.
    header_data : dict or NoneType
        Global meta data to be assigned to the header attribute.  Keys denote
        the desired attribute names and values the metadata for that attribute.
        (default=None)
    labels : dict
        Dict where keys are the label attribute names and the values are tuples
        that have the label values and value types in that order.
        (default={'units': ('units', str), 'name': ('long_name', str),
        'notes': ('notes', str), 'desc': ('desc', str),
        'min_val': ('value_min', float), 'max_val': ('value_max', float),
        'fill_val': ('fill', float)})
    export_nan : list or NoneType
        List of labels that should be exported even if their value is NaN or
        None for an empty list. When used, metadata with a value of NaN will
        be excluded from export. Will always allow NaN export for labels of
        the float type. (default=None)

    Attributes
    ----------
    data : pandas.DataFrame
        Index is variable standard name, 'units', 'long_name', and other
        defaults are also stored along with additional user provided labels.
    labels : MetaLabels
        Labels for MetaData attributes.
    mutable : bool
        If True, attributes directly attached to Meta are modifiable.
    header : MetaHeader
        Class containing global metadata.

    Note
    ----
    Meta object preserves the case of variables and attributes as it first
    receives the data. Subsequent calls to set new metadata with the same
    variable or attribute will use case of first call. Accessing or setting
    data thereafter is case insensitive. In practice, use is case insensitive
    but the original case is preserved. Case preseveration is built in to
    support writing files with a desired case to meet standards.

    Metadata for higher order data objects, those that have
    multiple products under a single variable name in a `pysat.Instrument`
    object, are stored by providing a Meta object under the single name.

    Supports any custom metadata values in addition to the expected metadata
    attributes (units, name, notes, desc, value_min, value_max, and fill).
    These base attributes may be used to programatically access and set types
    of metadata regardless of the string values used for the attribute. String
    values for attributes may need to be changed depending upon the standards
    of code or files interacting with pysat.

    Meta objects returned as part of pysat loading routines are automatically
    updated to use the same values of units, etc. as found in the
    `pysat.Instrument` object.

    Meta objects have a structure similar to the CF-1.6 netCDF data standard.

    Examples
    --------
    ::

        # Instantiate Meta object, default values for attribute labels are used
        meta = pysat.Meta()

        # Set several variable units. Note that other base parameters are not
        # set below, and so will be assigned a default value.
        meta['var_name'] = {meta.labels.name: 'Variable Name',
                            meta.labels.units: 'MegaUnits'}

        # Update only 'units' to new value.  You can use the value of
        # `meta.labels.units` instead of the class attribute, as was done in
        # the above example.
        meta['var_name'] = {'units': 'MU'}

        # Custom meta data variables may be assigned using the same method.
        # This example uses non-standard meta data variables 'scale', 'PI',
        # and 'axis_multiplier'.  You can include or not include any of the
        # standard meta data information.
        meta['var_name'] = {'units': 'MU', 'long_name': 'Variable Name',
                            'scale': 'linear', 'axis_multiplier': 1e4}
        meta['var_name'] = {'PI': 'Dr. R. Song'}

        # Meta data may be assigned to multiple variables at once
        meta[['var_name1', 'var_name2']] = {'long_name': ['Name1', 'Name2'],
                                            'units': ['Units1', 'Units2'],
                                            'scale': ['linear', 'linear']}

        # Sometimes n-Dimensional (nD) variables require multi-dimensional
        # meta data structures.
        meta2 = pysat.Meta()
        meta2['var_name41'] = {'long_name': 'name1of4', 'units': 'Units1'}
        meta2['var_name42'] = {'long_name': 'name2of4', 'units': 'Units2'}
        meta['var_name4'] = {'meta': meta2}

        # An alternative method to acheive the same result is:
        meta['var_name4'] = meta2
        meta['var_name4'].children['name41']
        meta['var_name4'].children['name42']

        # You may, of course, have a mixture of 1D and nD data
        meta = pysat.Meta()
        meta['dm'] = {'units': 'hey', 'long_name': 'boo'}
        meta['rpa'] = {'units': 'crazy', 'long_name': 'boo_whoo'}
        meta2 = pysat.Meta()
        meta2[['higher', 'lower']] = {'meta': [meta, None],
                                      'units': [None, 'boo'],
                                      'long_name': [None, 'boohoo']}

        # Meta data may be assigned from another Meta object using dict-like
        # assignments
        key1 = 'var_name'
        key2 = 'var_name4'
        meta[key1] = meta2[key2]

        # When accessing one meta data value for any data variable, first use
        # the data variable and then the meta data label.
        meta['var_name', 'fill']

        # A more robust method is to use the available Meta variable attributes
        # in the attached MetaLabels class object.
        meta[key1, meta.labels.fill_val]

        # You may change a label used by Meta object to have a different value
        meta.labels.fill_val = '_FillValue'

        # Note that the fill label is intended for use when interacting
        # with external files. Thus, any fill values (NaN) within the Meta
        # object are not updated when changing the metadata string label,
        # or when updating the value representing fill data. A future update
        # (Issue #707) will expand functionality to include these custom
        # fill values when producing files.

    """

    # -----------------------------------------------------------------------
    # Define the magic methods

    def __init__(self, metadata=None, header_data=None,
                 labels={'units': ('units', str), 'name': ('long_name', str),
                         'notes': ('notes', str), 'desc': ('desc', str),
                         'min_val': ('value_min', float),
                         'max_val': ('value_max', float),
                         'fill_val': ('fill', float)}, export_nan=None):
        """Initialize `pysat.Meta` object."""
        # Set mutability of Meta attributes.  This flag must be set before
        # anything else, or `__setattr__` breaks.
        self.mutable = True

        # Set the global meta data
        self.header = MetaHeader(header_data)

        # Set the NaN export list
        self._export_nan = [] if export_nan is None else export_nan
        for lvals in labels.values():
            if lvals[0] not in self._export_nan and lvals[1] == float:
                self._export_nan.append(lvals[0])

        # Set the labels
        self.labels = MetaLabels(metadata=self, **labels)

        # Initialize higher order (nD) data structure container, a dict
        self._ho_data = {}

        # Use any user provided data to instantiate object with data.
        # Attributes unit and name labels are called within.
        if metadata is not None:
            if isinstance(metadata, pds.DataFrame):
                self._data = metadata

                # Make sure defaults are taken care of for required metadata
                self.accept_default_labels(self)
            else:
                raise ValueError(''.join(('Input must be a pandas DataFrame ',
                                          'type. See other constructors for ',
                                          'alternate inputs.')))
        else:
            columns = [getattr(self.labels, mlab)
                       for mlab in self.labels.label_type.keys()]
            self._data = pds.DataFrame(None, columns=columns)

        # Establish attributes intrinsic to object, before user can add any
        self._base_attr = dir(self)

    def __repr__(self):
        """Print a representation of the Meta instantiation callable by `eval`.

        Returns
        -------
        out_str : str
            Simply formatted output string

        """
        nvar = len([kk for kk in self.keys()])
        out_str = ''.join(['pysat.Meta(metadata=', repr(self._data),
                           ', header_data=', repr(self.header), ', labels=',
                           repr(self.labels), ', export_nan=',
                           repr(self._export_nan),
                           ') -> {:d} Variables'.format(nvar)])
        return out_str

    def __str__(self, long_str=True):
        """Print Meta instance, variables, and attributes.

        Parameters
        ----------
        long_str : bool
            Return short version if False and long version if True
            (default=True)

        Returns
        -------
        out_str : str
            Nicely formatted output string

        """
        # Get the desired variables as lists
        labs = [var for var in self.attrs()]
        vdim = [var for var in self.keys() if var not in self.keys_nD()]
        nchild = {var: len([kk for kk in self[var]['children'].keys()])
                  for var in self.keys_nD()}
        ndim = ["{:} -> {:d} children".format(var, nchild[var])
                for var in self.keys_nD()]

        # Get the lengths of each list
        nlabels = len(labs)
        nvdim = len(vdim)
        nndim = len(ndim)

        # Print the short output
        out_str = "pysat Meta object\n"
        out_str += "-----------------\n"
        out_str += "Tracking {:d} metadata values\n".format(nlabels)
        out_str += "Metadata for {:d} standard variables\n".format(nvdim)
        out_str += "Metadata for {:d} ND variables\n".format(nndim)

        # Print the global meta data. `max_num` should be divisible by 2 and
        # `ncol`.
        max_num = 6 if long_str else 0
        out_str += self.header.__str__(max_num_display=max_num)

        # Print the longer output
        if long_str:
            # Print all the metadata labels
            out_str += "\n{:s}".format(self.labels.__str__())

            # Print a subset of the metadata variables, divided by order
            ncol = 3
            if nvdim > 0:
                out_str += "\nStandard Metadata variables:\n"
                out_str += core_utils.fmt_output_in_cols(vdim, ncols=ncol,
                                                         max_num=max_num)
            if nndim > 0:
                out_str += "\nND Metadata variables:\n"
                out_str += core_utils.fmt_output_in_cols(ndim, ncols=ncol,
                                                         max_num=max_num)

        return out_str

    def __setattr__(self, name, value):
        """Conditionally set attributes based on `self.mutable` flag.

        Parameters
        ----------
        name : str
            Attribute name to be assigned to Meta
        value : str or boolean
            String to be assigned to attribute specified by name or boolean
            if name is 'mutable'

        Note
        ----
        @properties are assumed to be mutable.

        We avoid recursively setting properties using
        method from https://stackoverflow.com/a/15751135

        """
        # Mutable handled explicitly to avoid recursion
        if name != 'mutable':

            # Check if this attribute is a property
            propobj = getattr(self.__class__, name, None)
            if isinstance(propobj, property):
                # Check if the property is settable
                if propobj.fset is None:
                    raise AttributeError(''.join("can't set attribute  ",
                                                 name, " to ", value, ", ",
                                                 "property has no fset"))

                # Make self mutable in case `fset` needs it to be
                mutable_tmp = self.mutable
                self.mutable = True

                # Set the property
                propobj.fset(self, value)

                # Restore mutability flag
                self.mutable = mutable_tmp
            else:
                # A normal attribute
                if self.mutable:
                    # Use Object to avoid recursion
                    super(Meta, self).__setattr__(name, value)
                else:
                    estr = ' '.join(("Cannot set attribute", name, "to {val!s}",
                                     "since the Meta object attributes are",
                                     "set to immutable.")).format(val=value)
                    raise AttributeError(estr)
        else:
            super(Meta, self).__setattr__(name, value)

    def __setitem__(self, data_vars, input_dat):
        """Add metadata.

        Parameters
        ----------
        data_vars : str, list
            Data variable names for the input metadata
        input_dat : dict, pds.Series, or Meta
            Input metadata to be assigned

        """

        input_data = deepcopy(input_dat)

        if isinstance(input_data, dict):
            # If not passed an iterable, make it one
            if isinstance(data_vars, str):
                data_vars = [data_vars]
                for key in input_data:
                    input_data[key] = [input_data[key]]
            elif isinstance(data_vars, slice) and (data_vars.step is None):
                # Using instrument[indx, :] or instrument[idx],
                # which means all variables are at issue.
                data_vars = [dkey for dkey in self.data.keys()]

            # Make sure the variable names are in good shape.  The Meta object
            # is case insensitive, but case preserving. Convert given data_vars
            # into ones Meta has already seen. If new, then input names
            # become the standard.
            data_vars = self.var_case_name(data_vars)
            meta_vars = list(self.keys())
            def_vars = list()
            for var in data_vars:
                if var not in meta_vars:
                    def_vars.append(var)
            if len(def_vars) > 0:
                self._insert_default_values(def_vars)

            # Check if input dict empty.  If so, no metadata was assigned by
            # the user.  This is an empty call and we can head out,
            # since defaults have been assigned.
            if len(input_data.keys()) == 0:
                return

            # Perform some checks on the data and make sure number of inputs
            # matches number of metadata inputs.
            for dkey in input_data:
                if len(data_vars) != len(input_data[dkey]):
                    raise ValueError(''.join(('Length of data_vars and inputs',
                                              ' must be equal.')))

            # Make sure the attribute names are in good shape.  Check the
            # attribute's name against existing attribute names.  If the
            # attribute name exists somewhere, then the case of the existing
            # attribute will be enforced upon new data by default for
            # consistency.
            input_keys = [ikey for ikey in input_data]
            new_names = self.attr_case_name(input_keys)
            for iname, new_name in zip(input_keys, new_names):
                if new_name != iname:
                    input_data[new_name] = input_data.pop(iname)

            # Time to actually add the metadata
            for ikey in input_data:
                if ikey not in ['children', 'meta']:
                    for i, var in enumerate(data_vars):
                        to_be_set = input_data[ikey][i]
                        good_set = True

                        # See if this meta data key has already been defined
                        # in MetaLabels
                        if ikey in self.labels.label_attrs.keys():
                            iattr = self.labels.label_attrs[ikey]
                            if not isinstance(
                                    to_be_set, self.labels.label_type[iattr]):
                                # If this is a disagreement between byte data
                                # and an expected str, resolve it here
                                if(isinstance(to_be_set, bytes)
                                   and self.labels.label_type[iattr] == str):
                                    to_be_set = core_utils.stringify(to_be_set)
                                else:
                                    # This type is incorrect, try casting it
                                    wmsg = ''.join(['Metadata with type ',
                                                    repr(type(to_be_set)),
                                                    ' does not match expected ',
                                                    'type ',
                                                    repr(self.labels.label_type[
                                                        iattr])])
                                    try:
                                        if hasattr(to_be_set, '__iter__'):
                                            if self.labels.label_type[
                                                    iattr] == str:
                                                to_be_set = '\n\n'.join(
                                                    [str(tval) for tval in
                                                     to_be_set])
                                            else:
                                                raise TypeError("can't recast")
                                        else:
                                            to_be_set = self.labels.label_type[
                                                iattr](to_be_set)

                                        # Inform user data was recast
                                        pysat.logger.info(''.join((
                                            wmsg, '. Recasting input for ',
                                            repr(var), ' with key ',
                                            repr(ikey))))
                                    except (TypeError, ValueError):
                                        # Warn user data was dropped
                                        warnings.warn(''.join((
                                            wmsg, '. Dropping input for ',
                                            repr(var), ' with key ',
                                            repr(ikey))))
                                        good_set = False
                        else:
                            # Extend the meta labels. Ensure the attribute
                            # name has no spaces and that bytes are used instead
                            # of strings.
                            iattr = ikey.replace(" ", "_")
                            itype = type(to_be_set)
                            if itype == bytes:
                                itype = str

                            # Update the MetaLabels object and the existing
                            # metadata to ensure all data have all labels
                            self.labels.update(iattr, ikey, itype)
                            self._label_setter(ikey, ikey, type(to_be_set))

                        # Set the data
                        if good_set:
                            self._data.loc[var, ikey] = to_be_set
                else:
                    # Key is 'meta' or 'children', providing higher order
                    # metadata. Meta inputs could be part of a larger multiple
                    # parameter assignment, so not all names may actually have
                    # a 'meta' object to add.
                    for item, val in zip(data_vars, input_data['meta']):
                        if val is not None:
                            # Assign meta data, using a recursive call...
                            # Heads to if Meta instance call.
                            self[item] = val

        elif isinstance(input_data, pds.Series):
            # Outputs from Meta object are a Series. Thus, this takes in input
            # from a Meta object. Set data using standard assignment via a dict.
            in_dict = input_data.to_dict()
            if 'children' in in_dict:
                self._warn_meta_children()
                child = in_dict.pop('children')
                if child is not None:
                    # If there is data in the child object, assign it here
                    self.ho_data[data_vars] = child

            # Remaining items are simply assigned via recursive call
            self[data_vars] = in_dict

        elif isinstance(input_data, Meta):
            # Dealing with a higher order data set
            self._warn_meta_children()
            # `data_vars` is only a single name here (by choice for support)
            if (data_vars in self._ho_data) and input_data.empty:
                # No actual metadata provided and there is already some
                # higher order metadata in self
                return

            # Get Meta approved variable data names
            new_item_name = self.var_case_name(data_vars)

            # Ensure that Meta labels of object to be assigned are
            # consistent with self.  input_data accepts self's labels.
            input_data.accept_default_labels(self)

            # Go through and ensure Meta object to be added has variable and
            # attribute names consistent with other variables and attributes
            # this covers custom attributes not handled by default routine
            # above.
            attr_names = [item for item in input_data.attrs()]
            input_data.data.columns = self.attr_case_name(attr_names)

            # Same thing for variables
            input_data.data.index = self.var_case_name(input_data.data.index)

            # Assign Meta object now that things are consistent with Meta
            # object settings, but first make sure there are lower dimension
            # metadata parameters, passing in an empty dict fills in defaults
            # if there is no existing metadata info.
            self[new_item_name] = {}

            # Now add to higher order data
            self._ho_data[new_item_name] = input_data
        return

    def __getitem__(self, key):
        """Obtain metadata.

        Maps to pandas DataFrame.loc method.

        Parameters
        ----------
        key : str, tuple, or list
            A single variable name, a tuple, or a list

        Raises
        ------
        KeyError
            If a properly formatted key is not present
        NotImplementedError
            If the input is not one of the allowed data types

        Examples
        --------
        ::

            import pysat
            inst = pysat.Instrument('pysat', 'testing2d')
            inst.load(date=inst.inst_module._test_dates[''][''])
            meta = inst.meta

            # For standard data, many slicing options are available
            meta['uts']
            meta['uts', 'units']
            meta['uts', ['units', 'long_name']]
            meta[['uts', 'mlt'], 'units']
            meta[['uts', 'mlt'], ['units', 'long_name']]
            meta[:, 'units']
            meta[:, ['units', 'long_name']]

            # For higher order data, slicing is not supported for multiple
            # parents with any children
            meta['profiles', 'density', 'units']
            meta['profiles', 'density', ['units', 'long_name']]
            meta['profiles', ['density', 'dummy_str'], ['units', 'long_name']]
            meta['profiles', ('units', 'long_name')]
            meta[['series_profiles', 'profiles'], ('units', 'long_name')]

        """
        # Define a local convenience function
        def match_name(func, var_name, index_or_column):
            """Alter variables using input function."""

            if isinstance(var_name, slice):
                # If variable is a slice, use it to select data from the
                # supplied index or column input
                return func(index_or_column[var_name])
            else:
                return func(var_name)

        # Access desired metadata based on key data type
        if isinstance(key, tuple):
            # If key is a tuple, looking at index, column access pattern
            if len(key) == 2:
                # If tuple length is 2, index, column
                new_index = match_name(self.var_case_name, key[0],
                                       self.data.index)
                try:
                    # Assume this is a label name
                    new_name = match_name(self.attr_case_name, key[1],
                                          self.data.columns)
                    return self.data.loc[new_index, new_name]
                except KeyError as kerr:
                    # This may instead be a child variable, check for children
                    if(hasattr(self[new_index], 'children')
                       and self[new_index].children is None):
                        raise kerr

                    try:
                        new_child_index = match_name(
                            self.attr_case_name, key[1],
                            self[new_index].children.data.index)
                        return self.ho_data[new_index].data.loc[new_child_index]
                    except AttributeError:
                        raise NotImplementedError(
                            ''.join(['Cannot retrieve child meta data ',
                                     'from multiple parents']))

            elif len(key) == 3:
                # If tuple length is 3, index, child_index, column
                new_index = match_name(self.var_case_name, key[0],
                                       self.data.index)
                try:
                    new_child_index = match_name(
                        self.attr_case_name, key[1],
                        self[new_index].children.data.index)
                except AttributeError:
                    raise NotImplementedError(
                        'Cannot retrieve child meta data from multiple parents')

                new_name = match_name(self.attr_case_name, key[2],
                                      self.data.columns)
                return self.ho_data[new_index].data.loc[new_child_index,
                                                        new_name]

        elif isinstance(key, list):
            # If key is a list, selection works as-is
            return self[key, :]

        elif isinstance(key, str):
            # If key is a string, treatment varies based on metadata dimension
            if key in self:
                # Get case preserved string for variable name
                new_key = self.var_case_name(key)

                # Don't need to check if in lower, all variables are always in
                # the lower metadata
                #
                # Assign meta_row using copy to avoid pandas
                # SettingWithCopyWarning, as suggested in
                # https://www.dataquest.io/blog/settingwithcopywarning/
                meta_row = self.data.loc[new_key].copy()
                if new_key in self.keys_nD():
                    meta_row.at['children'] = self.ho_data[new_key].copy()
                else:
                    meta_row.at['children'] = None  # Return empty meta instance

                return meta_row
            else:
                raise KeyError("Key '{:}' not found in MetaData".format(key))
        else:
            raise NotImplementedError("".join(["No way to handle MetaData key ",
                                               "{}; ".format(key.__repr__()),
                                               "expected tuple, list, or str"]))

    def __contains__(self, data_var):
        """Check variable name, not distinguishing by case.

        Parameters
        ----------
        data_var : str
            Variable name to check if present within the Meta object.

        Returns
        -------
        does_contain : boolean
            True if input Meta class contains the default labels, False if it
            does not

        """
        does_contain = False

        if data_var.lower() in [ikey.lower() for ikey in self.keys()]:
            does_contain = True

        if not does_contain:
            if data_var.lower() in [ikey.lower() for ikey in self.keys_nD()]:
                does_contain = True

        return does_contain

    def __eq__(self, other_meta):
        """Check equality between Meta instances.

        Parameters
        ----------
        other_meta : Meta
            A second Meta class object

        Returns
        -------
        bool
            True if equal, False if not equal

        Note
        ----
        Good for testing.

        Checks if variable names, attribute names, and metadata values
        are all equal between to Meta objects. Note that this comparison
        treats np.NaN == np.NaN as True.

        Name comparison is case-sensitive.

        """
        if not isinstance(other_meta, Meta):
            # The object being compared wasn't even the correct class
            return NotImplemented

        # Check if the variables and attributes are the same
        for iter1, iter2 in [(self.keys(), other_meta.keys()),
                             (self.attrs(), other_meta.attrs())]:
            list1 = [value for value in iter1]
            list2 = [value for value in iter2]

            try:
                testing.assert_lists_equal(list1, list2)
            except AssertionError:
                return False

        # Check that the values of all elements are the same. NaN is treated
        # as equal, though mathematically NaN is not equal to anything.
        for key in self.keys():
            for attr in self.attrs():
                if not testing.nan_equal(self[key, attr],
                                         other_meta[key, attr]):
                    return False

        # Check the higher order products. Recursive call into this function
        # didn't work, so spell out the details.
        keys1 = [key for key in self.keys_nD()]
        keys2 = [key for key in other_meta.keys_nD()]
        try:
            testing.assert_lists_equal(keys1, keys2)
        except AssertionError:
            return False

        # Check the higher order variables within each nD key are the same.
        # NaN is treated as equal, though mathematically NaN is not equal
        # to anything.
        for key in self.keys_nD():
            for iter1, iter2 in [(self[key].children.keys(),
                                  other_meta[key].children.keys()),
                                 (self[key].children.attrs(),
                                  other_meta[key].children.attrs())]:
                list1 = [value for value in iter1]
                list2 = [value for value in iter2]

                try:
                    testing.assert_lists_equal(list1, list2)
                except AssertionError:
                    return False

            # Check if all elements are individually equal
            for ckey in self[key].children.keys():
                for cattr in self[key].children.attrs():
                    if not testing.nan_equal(
                            self[key].children[ckey, cattr],
                            other_meta[key].children[ckey, cattr]):
                        return False

        # If we made it this far, things are good
        return True

    # -----------------------------------------------------------------------
    # Define the hidden methods

    def _insert_default_values(self, data_var):
        """Set the default label values for a data variable.

        Parameters
        ----------
        data_var : str or list
            Single or multiple data variable name(s).

        Note
        ----
        Sets NaN for all float values, -1 for all int values, 'data_var' for
        names labels, '' for all other str values, and None for any other
        data type.

        """
        # Cycle through each label type to create a list of label names
        # and label default values
        labels = list()
        default_vals = list()
        name_idx = None
        for i, lattr in enumerate(self.labels.label_type.keys()):
            labels.append(getattr(self.labels, lattr))

            if lattr in ['name']:
                default_vals.append('')
                name_idx = i
            else:
                default_vals.append(self.labels.default_values_from_attr(lattr))

        # Assign the default values to the DataFrame for this data variable(s).
        data_vars = pysat.utils.listify(data_var)
        for var in data_vars:
            if name_idx is not None:
                default_vals[name_idx] = var
            self._data.loc[var, labels] = default_vals

        return

    def _label_setter(self, new_label, current_label, default_type,
                      use_names_default=False):
        """Set default meta attributes for variable.

        Parameters
        ----------
        new_label : str
            New label to use in the Meta object
        current_label : str
            The current label used within Meta object
        default_type : type
            Type of value to be stored
        use_names_default : bool
            if True, MetaData variable names are used as the default
            value for the specified Meta attributes settings (default=False)

        Note
        ----
        Not intended for end user

        """
        self_attrs = list(self.attrs())
        if new_label not in self_attrs:
            # New label not in metadata
            if current_label in self_attrs:
                # Current label exists and has expected case
                self.data.loc[:, new_label] = self.data.loc[:, current_label]
                self.data = self.data.drop(current_label, axis=1)
            else:
                if self.hasattr_case_neutral(current_label):
                    # There is a similar label with different capitalization
                    current_label = self.attr_case_name(current_label)
                    self.data.loc[:, new_label] = self.data.loc[:,
                                                                current_label]
                    self.data = self.data.drop(current_label, axis=1)
                else:
                    # There is no existing label, setting for the first time
                    if use_names_default:
                        self.data[new_label] = self.data.index
                    else:
                        default_val = self.labels.default_values_from_type(
                            default_type)
                        self.data[new_label] = default_val
                        if default_val is None:
                            mstr = ' '.join(('A problem may have been',
                                             'encountered with the user',
                                             'supplied type for Meta',
                                             'variable: ', new_label,
                                             'Please check the settings',
                                             'provided to `labels` at',
                                             'Meta instantiation.'))
                            pysat.logger.info(mstr)

            # Check higher order structures and recursively change labels
            for key in self.keys_nD():
                # Update children
                self.ho_data[key]._label_setter(new_label, current_label,
                                                default_type, use_names_default)

        return

    # -----------------------------------------------------------------------
    # Define the public methods and properties

    @property
    def data(self):
        """Retrieve data.

        May be set using `data.setter(new_frame)`, where `new_frame` is a
        pandas Dataframe containing the metadata with label names as columns.
        """
        return self._data

    @data.setter
    def data(self, new_frame):
        # Set the data property.  See docstring for property above.
        self._data = new_frame
        return

    @property
    def ho_data(self):
        """Retrieve higher order data.

        May be set using `ho_data.setter(new_dict)`, where `new_dict` is a
        dict containing the higher order metadata.

        """
        return self._ho_data

    @ho_data.setter
    def ho_data(self, new_dict):
        # Set the ho_data property.  See docstring for property above.
        self._ho_data = new_dict
        return

    @property
    def empty(self):
        """Return boolean True if there is no metadata.

        Returns
        -------
        bool
            Returns True if there is no data, and False if there is data

        """

        # Only need to check on lower data since lower data
        # is set when higher metadata assigned.
        if self.data.empty:
            return True
        else:
            return False

    def merge(self, other):
        """Add metadata variables to `self` that are in other but not in `self`.

        Parameters
        ----------
        other : pysat.Meta
            Metadata to be merged into `self`
        """

        for key in other.keys():
            if key not in self:
                # Copies over both lower and higher dimensional data
                self[key] = other[key]
        return

    def drop(self, names):
        """Drop variables (names) from metadata.

        Parameters
        ----------
        names : list-like
            List of strings specifying the variable names to drop

        """

        # Drop the lower dimension data
        self.data = self._data.drop(names, axis=0)

        # Drop the higher dimension data
        for name in names:
            if name in self._ho_data:
                self._ho_data.pop(name)
        return

    def keep(self, keep_names):
        """Keep variables (keep_names) while dropping other parameters.

        Parameters
        ----------
        keep_names : list-like
            Variables to keep

        """
        # Create a list of variable names to keep
        keep_names = self.var_case_name(keep_names)

        # Get a list of current variable names
        current_names = self._data.index

        # Build a list of variable names to drop
        drop_names = [name for name in current_names if name not in keep_names]

        # Drop names not specified in keep_names list
        self.drop(drop_names)
        return

    def apply_meta_labels(self, other_meta):
        """Apply the existing meta labels from `self` onto different MetaData.

        Parameters
        ----------
        other_meta : Meta
            Meta object to have default labels applied

        Returns
        -------
        other_updated : Meta
            Meta object with the default labels applied

        """
        # Create a copy of other, to avoid altering in place
        other_updated = other_meta.copy()

        # Update the Meta labels
        other_updated.accept_default_labels(self.labels)

        # Return the updated Meta class object
        return other_updated

    def accept_default_labels(self, other_meta):
        """Apply labels for default meta labels from other onto `self`.

        Parameters
        ----------
        other_meta : Meta
            Meta object to take default labels from

        """
        # Update labels in metadata
        for key in other_meta.labels.label_type.keys():
            new_name = getattr(other_meta.labels, key)

            if hasattr(self.labels, key):
                # This label exists, but the name may need updating
                old_name = getattr(self.labels, key)
                if old_name != new_name:
                    self._label_setter(new_name, old_name,
                                       other_meta.labels.label_type[key],
                                       use_names_default=True)
            else:
                # This label doesn't exist, add it.
                self.labels.update(key, new_name,
                                   other_meta.labels.label_type[key])
                self._label_setter(new_name, new_name,
                                   other_meta.labels.label_type[key])

        # Need to deal with case where self has labels that other doesn't
        for key in self.labels.label_type.keys():
            if not hasattr(other_meta.labels, key):
                # This label doesn't exist, add it.
                new_name = getattr(self.labels, key)
                other_meta.labels.update(key, new_name,
                                         self.labels.label_type[key])
                other_meta._label_setter(new_name, new_name,
                                         self.labels.label_type[key])

        self.labels = other_meta.labels

        return

    def var_case_name(self, name):
        """Provide stored name (case preserved) for case insensitive input.

        Parameters
        ----------
        name : str or list
            Single or multiple variable name(s) using any capitalization scheme.

        Returns
        -------
        case_names : str or list
            Maintains the same type as input, returning the stored name(s) of
            the meta object.

        Note
        ----
        If name is not found (case-insensitive check) then `name` is returned,
        as input. This function is intended to be used to help ensure the
        case of a given variable name is the same across the Meta object.

        """

        # Ensure input is a str if string-like
        name = pysat.utils.stringify(name)

        # Flag if list-like input provided
        return_list = False if isinstance(name, str) else True

        # Ensure we operate on a list of names
        names = pysat.utils.listify(name)

        # Get a lower-case version of the name(s)
        lower_names = [iname.lower() for iname in names]

        # Cycle through all places where this variable name could be, returning
        # the variable name whose lower-case version matches the lower-case
        # version of the variable name supplied.
        case_names = []

        # Create a list of all variable names and lower case variable names
        self_keys = [key for key in self.keys()]
        lower_self_keys = [key.lower() for key in self_keys]

        for iname, lower_name in zip(names, lower_names):
            if lower_name in lower_self_keys:
                for out_name, lout_name in zip(self_keys, lower_self_keys):
                    if lower_name == lout_name:
                        case_names.append(out_name)
                        break
            else:
                case_names.append(iname)

        if not return_list:
            case_names = case_names[0]

        return case_names

    def keys(self):
        """Yield variable names stored for 1D variables."""
        for ikey in self.data.index:
            yield ikey

    def keys_nD(self):
        """Yield keys for higher order metadata."""
        for ndkey in self.ho_data:
            yield ndkey

    def attrs(self):
        """Yield metadata products stored for each variable name."""
        for dcol in self.data.columns:
            yield dcol

    def hasattr_case_neutral(self, attr_name):
        """Case-insensitive check for attribute names in this class.

        Parameters
        ----------
        attr_name : str
            Name of attribute to find

        Returns
        -------
        has_name : bool
            True if the case-insensitive check for attribute name is successful,
            False if no attribute name is present.

        Note
        ----
        Does not check higher order meta objects

        """

        if attr_name.lower() in [dcol.lower() for dcol in self.data.columns]:
            return True

        return False

    def attr_case_name(self, name):
        """Retrieve preserved case name for case insensitive value of name.

        Parameters
        ----------
        name : str or list
            Single or multiple variable name(s) to get stored case form.

        Returns
        -------
        out_name : str or list
            Maintains same type as input. Name(s) in proper case.

        Note
        ----
        Checks first within standard attributes. If not found there, checks
        attributes for higher order data structures. If not found, returns
        supplied name as it is available for use. Intended to be used to help
        ensure that the same case is applied to all repetitions of a given
        variable name.

        """

        # Ensure input is a str if string-like
        name = pysat.utils.stringify(name)

        # Flag if list-like object provided
        return_list = False if isinstance(name, str) else True

        # Ensure we operate on a list of names
        names = pysat.utils.listify(name)

        # Get a lower-case version of the name(s)
        lower_names = [iname.lower() for iname in names]

        # Create a list of all attribute names and lower case attribute names
        self_keys = [key for key in self.attrs()]
        for key in list(self.keys_nD()):
            self_keys.extend(self.ho_data[key].data.columns)
        lower_self_keys = [key.lower() for key in self_keys]

        case_names = []
        for lname, iname in zip(lower_names, names):
            if lname in lower_self_keys:
                for out_name, lout_name in zip(self_keys, lower_self_keys):
                    if lname == lout_name:
                        case_names.append(out_name)
                        break
            else:
                # Name not currently used. Free.
                case_names.append(iname)

        if not return_list:
            case_names = case_names[0]

        return case_names

    def rename(self, mapper):
        """Update the preserved case name for mapped value of name.

        Parameters
        ----------
        mapper : dict or func
            Dictionary with old names as keys and new names as variables or
            a function to apply to all names

        Raises
        ------
        ValueError
            When normal data is treated like higher-order data in dict mapping.

        Note
        ----
        Checks first within standard attributes. If not found there, checks
        attributes for higher order data structures. If not found, returns
        supplied name as it is available for use. Intended to be used to help
        ensure that the same case is applied to all repetitions of a given
        variable name.

        """

        # Cycle through the top-level variables
        for var in self.keys():
            # Update the attribute name
            map_var = core_utils.get_mapped_value(var, mapper)
            if map_var is not None:
                if isinstance(map_var, dict):
                    if var in self.keys_nD():
                        child_meta = self[var].children.copy()
                        child_meta.rename(map_var)
                        self.ho_data[var] = child_meta
                    else:
                        raise ValueError('unknown mapped value at {:}'.format(
                            repr(var)))
                else:
                    # Get and update the meta data
                    hold_meta = self[var].copy()
                    hold_meta.name = map_var

                    # Remove the metadata under the previous variable name
                    self.drop(var)
                    if var in self.ho_data:
                        del self.ho_data[var]

                    # Re-add the meta data with the updated variable name
                    self[map_var] = hold_meta

                    # Determine if the attribute is present in higher order
                    # structures
                    if map_var in self.keys_nD():
                        # The children attribute is a Meta class object.
                        # Recursively call the current routine. The only way to
                        # avoid Meta undoing the renaming process is to assign
                        # the meta data to `ho_data`.
                        child_meta = self[map_var].children.copy()
                        child_meta.rename(mapper)
                        self.ho_data[map_var] = child_meta

        return

    def concat(self, other_meta, strict=False):
        """Concats two metadata objects together.

        Parameters
        ----------
        other_meta : Meta
            Meta object to be concatenated
        strict : bool
            If True, this flag ensures there are no duplicate variable names
            (default=False)

        Returns
        -------
        mdata : Meta
            Concatenated object

        Raises
        ------
        KeyError
            If there are duplicate keys and the `strict` flag is True.

        Note
        ----
        Uses units and name label of `self` if `other_meta` is different

        """
        mdata = self.copy()
        mdata_keys = [key.lower() for key in mdata.keys()]

        # Check the inputs
        if strict:
            for key in other_meta.keys():
                if key.lower() in mdata_keys:
                    raise KeyError(''.join(('Duplicated keys (variable names) ',
                                            'in Meta.keys().')))

        # Make sure labels between the two objects are the same
        other_meta_updated = other_meta.copy()
        other_meta_updated.labels = self.labels

        # Concat 1D metadata in data frames to copy of current metadata
        for key in other_meta_updated.keys():
            mdata.data.loc[key] = other_meta.data.loc[key]

        # Combine the higher order meta data
        for key in other_meta_updated.keys_nD():
            mdata.ho_data[key] = other_meta.ho_data[key]

        return mdata

    def copy(self):
        """Deep copy of the meta object."""
        return deepcopy(self)

    def pop(self, label_name):
        """Remove and return metadata about variable.

        Parameters
        ----------
        label_name : str
            Meta key for a data variable

        Returns
        -------
        output : pds.Series
            Series of metadata for variable

        """
        # Check if the specified label name is present
        if label_name in self:
            # Get case preserved name for variable
            new_name = self.var_case_name(label_name)

            # Check if the label name is for 1D or nD meta data
            if new_name in self.keys():
                output = self[new_name]
                self.data = self.data.drop(new_name, axis=0)
            else:
                output = self.ho_data.pop(new_name)
        else:
            raise KeyError('Key not present in metadata variables')

        return output

    def transfer_attributes_to_header(self, strict_names=False):
        """Transfer non-standard attributes in Meta to the MetaHeader object.

        Parameters
        ----------
        strict_names : bool
            If True, produces an error if the MetaHeader object already
            has an attribute with the same name to be copied (default=False)

        Raises
        ------
        AttributeError
            If `strict_names` is True and a global attribute would be updated.

        """

        # Get base attribute set, and attributes attached to Meta
        base_attrb = self._base_attr
        this_attrb = dir(self)

        # Update the MetaHeader
        for key in this_attrb:
            # Don't store any hidden or base attributes
            if key not in base_attrb and key[0] != '_':
                if strict_names and key in self.header.global_attrs:
                    raise AttributeError(''.join([
                        'Attribute ', repr(key), ' attached to the Meta cannot',
                        ' be transferred as it already exists in MetaHeader']))

                # Save the attribute name (key) and value
                setattr(self.header, key, getattr(self, key))

                # Remove key from meta
                delattr(self, key)

        return

    def transfer_attributes_to_instrument(self, inst, strict_names=False):
        """Transfer non-standard attributes in Meta to Instrument object.

        Parameters
        ----------
        inst : pysat.Instrument
            Instrument object to transfer attributes to
        strict_names : bool
            If True, produces an error if the Instrument object already
            has an attribute with the same name to be copied (default=False)

        Raises
        ------
        ValueError
            If `inst` type is not pysat.Instrument.

        Note
        ----
        `pysat.files.io.load_netCDF` and similar routines are only able to
        attach netCDF4 attributes to a Meta object. This routine identifies
        these attributes and removes them from the Meta object. Intent is to
        support simple transfers to the pysat.Instrument object.

        Will not transfer names that conflict with pysat default attributes.

        """

        # Test the instrument parameter for type
        if not isinstance(inst, pysat.Instrument):
            raise ValueError("".join(["Can't transfer Meta attributes to ",
                                      "non-Instrument object of type ",
                                      str(type(inst))]))

        # Save the base Instrument attributes
        banned = inst._base_attr

        # Get base attribute set, and attributes attached to instance
        base_attrb = self._base_attr
        this_attrb = dir(self)

        # Collect these attributes into a dict
        adict = {}
        transfer_key = []
        for key in this_attrb:
            # Don't store any hidden, banned, or base attributes
            if key not in banned and key not in base_attrb and key[0] != '_':
                adict[key] = getattr(self, key)
                transfer_key.append(key)

                # Remove key from meta
                delattr(self, key)

        # Store any non-standard attributes in Instrument get list of
        # instrument objects attributes first to check if a duplicate
        # instrument attributes stay with instrument
        inst_attr = dir(inst)

        for key in transfer_key:
            # Note, keys in transfer_key already checked against banned
            if key not in inst_attr:
                setattr(inst, key, adict[key])
            else:
                if not strict_names:
                    setattr(inst, key, adict[key])
                else:
                    if not strict_names:
                        # Use naming convention: new_name = 'pysat_attr_' + key
                        inst.__setattr__(key, adict[key])
                    else:
                        aerr = ''.join(('Attribute ', repr(key),
                                        ' attached to the Meta cannot be'
                                        ' transferred as it already exists in ',
                                        'the Instrument object.'))
                        raise AttributeError(aerr)
        return

    def add_epoch_metadata(self, epoch_name):
        """Add epoch or time-index metadata if it is missing.

        Parameters
        ----------
        epoch_name : str
            Data key for time-index or epoch data

        """
        # Get existing meta data
        if epoch_name in self:
            new_dict = self[self.var_case_name(epoch_name)]
        else:
            new_dict = {}

        # Update basic labels, if they are missing
        epoch_label = 'Milliseconds since 1970-1-1 00:00:00'
        basic_labels = [self.labels.units, self.labels.name, self.labels.desc,
                        self.labels.notes]
        for label in basic_labels:
            if label not in new_dict or len(new_dict[label]) == 0:
                new_dict[label] = epoch_label

        # Update the meta data
        self[self.var_case_name(epoch_name)] = new_dict

        return

    def to_dict(self, preserve_case=False):
        """Convert self into a dictionary.

        Parameters
        ----------
        preserve_case : bool
            If True, the case of variables within self are preserved. If False,
            all variables returned as lower case. (default=False)

        Returns
        -------
        export_dict : dict
            A dictionary of the metadata for each variable of an output file

        """

        export_dict = {}

        # First Order Data
        for key in self.data.index:
            if preserve_case:
                case_key = self.var_case_name(key)
            else:
                case_key = key.lower()

            # Translate each key if a translation is provided
            export_dict[case_key] = {}
            meta_dict = self.data.loc[key].to_dict()
            for orig_key in meta_dict:
                export_dict[case_key][orig_key] = meta_dict[orig_key]

        # Higher Order Data
        # TODO(#789): remove in pysat 3.2.0
        for key in self.ho_data:
            if preserve_case:
                case_key = self.var_case_name(key)
            else:
                case_key = key.lower()

            if case_key not in export_dict:
                export_dict[case_key] = {}
            for ho_key in self.ho_data[key].data.index:
                if preserve_case:
                    case_ho_key = self.var_case_name(ho_key)
                else:
                    case_ho_key = ho_key.lower()

                new_key = '_'.join((case_key, case_ho_key))
                export_dict[new_key] = \
                    self.ho_data[key].data.loc[ho_key].to_dict()

        return export_dict

    @classmethod
    def from_csv(cls, filename=None, col_names=None, sep=None, **kwargs):
        """Create instrument metadata object from csv.

        Parameters
        ----------
        filename : string
            Absolute filename for csv file or name of file stored in pandas
            instruments location
        col_names : list-like collection of strings
            Column names in csv and resultant meta object
        sep : string
            Column seperator for supplied csv filename
        **kwargs : dict
            Optional kwargs used by `pds.read_csv`

        Note
        ----
        Column names must include at least ['name', 'long_name', 'units'].
        Assumed if `col_names` is None.

        """
        req_names = ['name', 'long_name', 'units']
        if col_names is None:
            col_names = req_names
        elif not all([rname in col_names for rname in req_names]):
            raise ValueError('col_names must include name, long_name, units.')

        if sep is None:
            sep = ','

        if filename is None:
            raise ValueError('Must supply an instrument module or file path.')
        elif not isinstance(filename, str):
            raise ValueError('Keyword name must be related to a string')
        elif not os.path.isfile(filename):
            # Not a real file, assume input is a pysat instrument name
            # and look in the standard pysat location.
            testfile = os.path.join(pysat.__path__[0], 'instruments', filename)
            if os.path.isfile(testfile):
                filename = testfile
            else:
                # Try to form an absolute path, if the relative path failed
                testfile = os.path.abspath(filename)
                if not os.path.isfile(testfile):
                    raise ValueError("Unable to create valid file path.")
                else:
                    filename = testfile

        mdata = pds.read_csv(filename, names=col_names, sep=sep, **kwargs)

        if not mdata.empty:
            # Make sure the data name is the index
            mdata.index = mdata['name']
            del mdata['name']
            return cls(metadata=mdata)
        else:
            raise ValueError(''.join(['Unable to retrieve information from ',
                                      filename]))

    # TODO(#789): remove in pysat 3.2.0
    def _warn_meta_children(self):
        """Warn the user that higher order metadata is deprecated."""

        warnings.warn(" ".join(["Support for higher order metadata has been",
                                "deprecated and will be removed in 3.2.0+."]),
                      DeprecationWarning, stacklevel=2)
        return


class MetaLabels(object):
    """Store metadata labels for Instrument instance.

    Parameters
    ----------
    units : tuple
        Units label name and value type (default=('units', str))
    name : tuple
        Name label name and value type (default=('long_name', str))
    notes : tuple
        Notes label name and value type (default=('notes', str))
    desc : tuple
        Description label name and value type (default=('desc', str))
    min_val : tuple
        Minimum value label name and value type (default=('value_min', float))
    max_val : tuple
        Maximum value label name and value type (default=('value_max', float))
    fill_val : tuple
        Fill value label name and value type (default=('fill', float))
    kwargs : dict
        Dictionary containing optional label attributes, where the keys are the
        attribute names and the values are tuples containing the label name and
        value type

    Attributes
    ----------
    meta : pandas.DataFrame or NoneType
        Coupled MetaData data object or NoneType
    units : str
        String used to label units in storage. (default='units')
    name : str
        String used to label long_name in storage. (default='long_name')
    notes : str
       String used to label notes in storage (default='notes')
    desc : str
       String used to label variable descriptions in storage.
       (default='desc')
    min_val : str
       String used to label typical variable value min limit in storage.
       (default='value_min')
    max_val : str
       String used to label typical variable value max limit in storage.
       (default='value_max')
    fill_val : str
        String used to label fill value in storage. The default follows the
        netCDF4 standards (default='fill')
    label_type : dict
        Dict with attribute names as keys and expected data types as values
    label_attrs : dict
        Dict with attribute names as values and attributes values as keys

    Raises
    ------
    TypeError
        If meta data type is invalid

    Note
    ----
    Meta object preserves the case of variables and attributes as it first
    receives the data. Subsequent calls to set new metadata with the same
    variable or attribute will use case of first call. Accessing or setting
    data thereafter is case insensitive. In practice, use is case insensitive
    but the original case is preserved. Case preseveration is built in to
    support writing files with a desired case to meet standards.

    Metadata for higher order data objects, those that have
    multiple products under a single variable name in a pysat.Instrument
    object, are stored by providing a Meta object under the single name.

    Supports any custom metadata values in addition to the expected metadata
    attributes (units, name, notes, desc, value_min, value_max, and fill).
    These base attributes may be used to programatically access and set types
    of metadata regardless of the string values used for the attribute. String
    values for attributes may need to be changed depending upon the standards
    of code or files interacting with pysat.

    Meta objects returned as part of pysat loading routines are automatically
    updated to use the same values of units, etc. as found in the
    pysat.Instrument object.

    """

    def __init__(self, metadata=None, units=('units', str),
                 name=('long_name', str), notes=('notes', str),
                 desc=('desc', str), min_val=('value_min', float),
                 max_val=('value_max', float), fill_val=('fill', float),
                 **kwargs):
        """Initialize the MetaLabels class."""

        # Initialize the coupled metadata
        self.meta = metadata

        # Initialize a dictionary of label types, whose keys are the label
        # attributes
        self.label_type = {'units': units[1], 'name': name[1],
                           'notes': notes[1], 'desc': desc[1],
                           'min_val': min_val[1], 'max_val': max_val[1],
                           'fill_val': fill_val[1]}
        self.label_attrs = {units[0]: 'units', name[0]: 'name',
                            notes[0]: 'notes', desc[0]: 'desc',
                            min_val[0]: 'min_val', max_val[0]: 'max_val',
                            fill_val[0]: 'fill_val'}

        # Ensure all standard label types are valid
        for label in self.label_type.keys():
            if not self._eval_label_type(self.label_type[label]):
                raise TypeError(''.join([
                    'iterable types like ', repr(self.label_type[label]),
                    ' (set for ', repr(label), ') are not allowed']))

        # Set the standard label attributes
        for label_val in self.label_attrs.keys():
            setattr(self, self.label_attrs[label_val], label_val)

        # Set and evaluate the custom labels and label types
        for custom_label in kwargs.keys():
            self.update(custom_label, *kwargs[custom_label])

        return

    def __setattr__(self, name, value):
        """Conditionally set attributes based on their type.

        Parameters
        ----------
        name : str
            Attribute name to be assigned to MetaLabels
        value
            Value (any type) to be assigned to attribute specified by name

        """
        # Get old attribute value for reference
        if hasattr(self, name):
            old_value = getattr(self, name)
        else:
            old_value = None

        # Use Object to avoid recursion
        super(MetaLabels, self).__setattr__(name, value)

        # Before setting the attribute, see if upstream changes are needed
        if old_value is not None and name not in ['label_type', 'meta']:
            if hasattr(self, 'meta') and hasattr(self.meta, 'data'):
                self.meta._label_setter(value, getattr(self, name),
                                        self.label_type[name],
                                        use_names_default=True)

    def __repr__(self):
        """Print MetaLabels instantiation parameters.

        Returns
        -------
        out_str : str
            Simply formatted output string

        """
        label_str = ', '.join(["{:s}={:} {:}".format(mlab, getattr(self, mlab),
                                                     self.label_type[mlab])
                               for mlab in self.label_type.keys()])
        out_str = ''.join(['pysat.MetaLabels(', label_str, ")"])
        return out_str

    def __str__(self):
        """Print MetaLabels instance, variables, and attributes.

        Returns
        -------
        out_str : str
            Nicely formatted output string

        """
        # Set the printing limits and get the label attributes
        ncol = 3
        lab_attrs = ["{:s}->{:s}".format(mlab, getattr(self, mlab))
                     for mlab in self.label_type.keys()]
        nlabels = len(lab_attrs)

        # Print the MetaLabels
        out_str = "MetaLabels:\n"
        out_str += "-----------\n"
        out_str += core_utils.fmt_output_in_cols(lab_attrs, ncols=ncol,
                                                 max_num=nlabels)

        return out_str

    def _eval_label_type(self, val_type):
        """Evaluate the label type for validity.

        Parameters
        ----------
        val_type : type
            Variable type for the value to be assigned to a MetaLabel

        Returns
        -------
        valid : bool
            True if this is a valid type, False if not valid

        """

        default_val = self.default_values_from_type(val_type)
        valid = True

        if default_val is None and val_type not in [type(None), bool, bytes]:
            # Ensure the type is not iterable
            try:
                val_type([])
                valid = False
            except (TypeError, ValueError):
                # If a list can't be cast, the type is not iterable and is
                # likely valid.  There may be some objects that prove
                # problematic, but they haven't been encountered yet.
                pass

        return valid

    def default_values_from_type(self, val_type):
        """Retrieve the default values for each label based on their type.

        Parameters
        ----------
        val_type : type
            Variable type for the value to be assigned to a MetaLabel

        Returns
        -------
        default_val : str, float, int, NoneType
            Sets NaN for all float values, -1 for all int values, and '' for
            all str values, and None for any other data type

        """

        # Perform some pre-checks on type, checks that could error with
        # unexpected input.
        try:
            floating_check = isinstance(val_type(), np.floating)
        except TypeError as err:
            if str(err).find('not a callable function') > 0:
                floating_check = False
            else:
                # Unexpected input
                floating_check = None
        try:
            int_check = isinstance(val_type(), np.integer)
        except TypeError as err:
            if str(err).find('not a callable function') > 0:
                int_check = False
            else:
                # Unexpected input
                int_check = None

        try:
            str_check = issubclass(val_type, str)
        except TypeError as err:
            if str(err).find('must be a class') > 0:
                str_check = False
            else:
                # Unexpected input
                str_check = None

        # Assign the default value
        if str_check:
            default_val = ''
        elif val_type is float or floating_check:
            default_val = np.nan
        elif val_type is int or int_check:
            default_val = -1
        else:
            mstr = ''.join(('No type match found for ', str(val_type)))
            pysat.logger.info(mstr)
            default_val = None

        return default_val

    def default_values_from_attr(self, attr_name):
        """Retrieve the default values for each label based on their type.

        Parameters
        ----------
        attr_name : str
            Label attribute name (e.g., max_val)

        Returns
        -------
        default_val : str, float, int, or NoneType
            Sets NaN for all float values, -1 for all int values, and ''
            for all str values except for 'scale', which defaults to 'linear',
            and None for any other data type

        Raises
        ------
        ValueError
            For unknown `attr_name`

        """

        # Test the input parameter
        if attr_name not in self.label_type.keys():
            raise ValueError('unknown label attribute {:}'.format(attr_name))

        # Assign the default value
        if attr_name == 'scale':
            default_val = 'linear'
        else:
            default_val = self.default_values_from_type(
                self.label_type[attr_name])
            if default_val is None:
                mstr = ' '.join(('A problem may have been',
                                 'encountered with the user',
                                 'supplied type for Meta',
                                 'attribute: ', attr_name,
                                 'Please check the settings',
                                 'provided to `labels` at',
                                 'Meta instantiation.'))
                pysat.logger.info(mstr)

        return default_val

    def update(self, lattr, lname, ltype):
        """Update MetaLabels with a new label.

        Parameters
        ----------
        lattr : str
            Attribute for this new label
        lname : str
            MetaData name for this label
        ltype : type
            Expected data type for this label

        Raises
        ------
        TypeError
            If meta data type is invalid

        """

        if self._eval_label_type(ltype):
            # This is a valid meta data type, update the class attributes
            setattr(self, lattr, lname)
            self.label_type[lattr] = ltype
            self.label_attrs[lname] = lattr
        else:
            # This is an invalid meta data type, raise a TypeError
            raise TypeError(''.join(['iterable types like ', repr(ltype),
                                     ' (set for ', repr(lattr),
                                     ') are not allowed']))
        return


class MetaHeader(object):
    """Stores global metadata.

    Parameters
    ----------
    header_data : dict or NoneType
        Meta data to be assigned to the class.  Keys denote the desired
        attribute names and values the metadata for that attribute.
        (default=None)

    Attributes
    ----------
    global_attrs : list
        List of global attribute names
    <attrs> :
        Attributes with names corresponding to the values of `global_attrs`,
        may have any type

    Methods
    -------
    to_dict()
        Convert global attributes to a dictionary.

    """

    def __init__(self, header_data=None):
        """Initialize the MetaHeader class."""

        if header_data is None:
            header_data = {}

        # Initialize the list of attributes
        self.global_attrs = list(header_data.keys())

        # Set the global attributes
        for attr_name in self.global_attrs:
            setattr(self, attr_name, header_data[attr_name])

        return

    def __setattr__(self, name, value):
        """Set attributes based on their type and update `global_attrs`.

        Parameters
        ----------
        name : str
            Attribute name to be assigned to MetaLabels
        value
            Value (any type) to be assigned to attribute specified by name

        """
        # If this is a new attribute, update the `global_attrs` list
        if not hasattr(self, name) and name != 'global_attrs':
            # Only need to expand the global attributes if the new name
            # is not present in the list
            if name not in self.global_attrs:
                self.global_attrs.append(name)

        # Use Object to avoid recursion
        super(MetaHeader, self).__setattr__(name, value)
        return

    def __repr__(self):
        """Print MetaHeader instantiation parameters.

        Returns
        -------
        out_str : str
            Simply formatted output string

        """
        out_str = ''.join(['pysat.MetaHeader(header_data=',
                           repr(self.to_dict()), ")"])
        return out_str

    def __str__(self, max_num_display=3):
        """Print MetaHeader instance, variables, and attributes.

        Parameters
        ----------
        max_num_display : int
            Maximum number of attribute names to display

        Returns
        -------
        out_str : str
            Nicely formatted output string

        """
        # Set the printing limits and get the label attributes
        ncol = 3
        nattrs = len(self.global_attrs)
        lab_attrs = [repr(gattr) for gattr in self.global_attrs]

        # Print the MetaHeader data
        out_str = "Metadata for {:d} global attributes\n".format(nattrs)
        if nattrs > 0 and max_num_display > 0:
            out_str += "-----------------------------------\n"
            out_str += core_utils.fmt_output_in_cols(lab_attrs, ncols=ncol,
                                                     max_num=max_num_display)

        return out_str

    def __eq__(self, other):
        """Determine class equality.

        Parameters
        ----------
        other : any
            Other object to compare for equality

        Returns
        -------
        bool
            True if objects are identical, False if they are not.

        """

        # Check if other is the same class or not
        if not isinstance(other, self.__class__):
            return False

        # Ensure the expected attributes are present and equal
        if not hasattr(other, "to_dict") or not hasattr(self, "to_dict"):
            return False

        if not hasattr(other,
                       "global_attrs") or not hasattr(self, "global_attrs"):
            return False
        else:
            try:
                testing.assert_lists_equal(getattr(other, "global_attrs"),
                                           getattr(self, "global_attrs"))
            except AssertionError:
                return False

        # Ensure the global header data is the same
        for attr in other.global_attrs:
            if not hasattr(self, attr):
                return False

            if getattr(other, attr) != getattr(self, attr):
                return False

        return True

    def to_dict(self):
        """Convert the header data to a dictionary.

        Returns
        -------
        header_data : dict
            Global meta data where the keys are the attribute names and values
            the metadata for that attribute.

        """

        header_data = {hattr: getattr(self, hattr)
                       for hattr in self.global_attrs}

        return header_data<|MERGE_RESOLUTION|>--- conflicted
+++ resolved
@@ -17,11 +17,7 @@
 
 
 class Meta(object):
-<<<<<<< HEAD
-    """Store metadata for Instrument instance.
-=======
-    """Stores metadata for the Instrument and Constellation classes.
->>>>>>> a9e2770a
+    """Store metadata for the Instrument and Constellation classes.
 
     Parameters
     ----------
