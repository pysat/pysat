--- conflicted
+++ resolved
@@ -47,11 +47,7 @@
         String used to label fill value in storage. Defaults to 'fill' per
         netCDF4 standard
 
-<<<<<<< HEAD
-
-
-=======
->>>>>>> 515b1bb2
+
     Attributes
     ----------
     data : pandas.DataFrame
@@ -81,10 +77,7 @@
         String used to label fill value in storage. Defaults to 'fill' per
         netCDF4 standard
 
-<<<<<<< HEAD
-
-=======
->>>>>>> 515b1bb2
+
     Notes
     -----
     Meta object preserves the case of variables and attributes as it first
@@ -99,15 +92,6 @@
     object, are stored by providing a Meta object under the single name.
 
     Supports any custom metadata values in addition to the expected metadata
-<<<<<<< HEAD
-    attributes (units, long_name, notes, desc, plot_label, axis, scale,
-                value_min, value_max, and fill).
-
-    Examples
-    --------
-    ::
-
-=======
     attributes (units, long_name, notes, desc, plot_label, axis, scale, 
     value_min, value_max, and fill). These base attributes may be used to 
     programatically access and set types of metadata regardless of the string 
@@ -122,7 +106,6 @@
     --------
     ::
         # instantiate Meta object, default values for attribute labels are used
->>>>>>> 515b1bb2
         meta = pysat.Meta()
         # set a couple base units
         # note that other base parameters not set below will
@@ -167,16 +150,13 @@
 
         # assign from another Meta object
         meta[key1] = meta2[key2]
-<<<<<<< HEAD
-
-=======
-        
+
         # access fill info for a variable, presuming default label
         meta[key1, 'fill']
         # access same info, even if 'fill' not used to label fill values
         meta[key1, meta.fill_label]
-        
-        
+
+
         # change a label used by Meta object
         # note that all instances of fill_label
         # within the meta object are updated
@@ -184,8 +164,7 @@
         meta.plot_label = 'Special Plot Variable'
         # this feature is useful when converting metadata within pysat
         # so that it is consistent with externally imposed file standards
-        
->>>>>>> 515b1bb2
+
     """
     def __init__(self, metadata=None, units_label='units', name_label='long_name',
                  notes_label='notes', desc_label='desc', plot_label='label',
@@ -695,13 +674,9 @@
                             self[key].data[new_label] = default
                         # self[key].data[new_label] = default
         # now update 'hidden' attribute value
-<<<<<<< HEAD
-        actual = value
-
-=======
+
         current_label = new_label
-                
->>>>>>> 515b1bb2
+
     @property
     def units_label(self):
         return self._units_label
@@ -740,49 +715,6 @@
 
     @property
     def fill_label(self):
-<<<<<<< HEAD
-        return self._fill_label
-
-    @units_label.setter
-    def units_label(self, value):
-        self._label_setter(value, self.units_label, self._units_label, '')
-
-    @name_label.setter
-    def name_label(self, value):
-        self._label_setter(value, self.name_label, self._name_label, use_names_default=True)
-
-    @notes_label.setter
-    def notes_label(self, value):
-        self._label_setter(value, self.notes_label, self._notes_label, '')
-
-    @desc_label.setter
-    def desc_label(self, value):
-        self._label_setter(value, self.desc_label, self._desc_label, '')
-
-    @plot_label.setter
-    def plot_label(self, value):
-        self._label_setter(value, self.plot_label, self._plot_label, use_names_default=True)
-
-    @axis_label.setter
-    def axis_label(self, value):
-        self._label_setter(value, self.axis_label, self._axis_label, use_names_default=True)
-
-    @scale_label.setter
-    def scale_label(self, value):
-        self._label_setter(value, self.scale_label, self._scale_label, 'linear')
-
-    @min_label.setter
-    def min_label(self, value):
-        self._label_setter(value, self.min_label, self._min_label, np.NaN)
-
-    @max_label.setter
-    def max_label(self, value):
-        self._label_setter(value, self.max_label, self._max_label, np.NaN)
-
-    @fill_label.setter
-    def fill_label(self, value):
-        self._label_setter(value, self.fill_label, self._fill_label, np.NaN)
-=======
         return self._fill_label   
              
     @units_label.setter   
@@ -815,7 +747,6 @@
     @fill_label.setter   
     def fill_label(self, new_label):
         self._label_setter(new_label, self._fill_label, np.NaN)
->>>>>>> 515b1bb2
 
     def var_case_name(self, name):
         """Provides stored name (case preserved) for case insensitive input
