# -*- coding: utf-8 -*-
from __future__ import print_function
from __future__ import absolute_import
# python 2/3 compatibility
try:
    basestring
except NameError:
    basestring = str

import string
import os
import copy
import sys
import pandas as pds
import numpy as np

from . import _custom
from . import _files
from . import _orbits
from . import _meta
from . import utils
from pysat import data_dir
from pysat import DataFrame, Series


# main class for users
class Instrument(object):
    """Download, load, manage, modify and analyze science data.
    
    Parameters
    ----------    
    platform : string
        name of platform/satellite.
    name : string
        name of instrument. 
    tag : string, optional
        identifies particular subset of instrument data.
    sat_id : string, optional
        identity within constellation
    clean_level : {'clean','dusty','dirty','none'}, optional
        level of data quality
    pad : pandas.DateOffset, or dictionary, optional
        Length of time to pad the begining and end of loaded data for 
        time-series processing. Extra data is removed after applying all 
        custom functions. Dictionary, if supplied, is simply passed to 
        pandas DateOffset.
    orbit_info : dict    
        Orbit information, {'index':index, 'kind':kind, 'period':period}.
        See pysat.Orbits for more information.            
    inst_module : module, optional
        Provide instrument module directly. 
        Takes precedence over platform/name.
    update_files : boolean, optional
        If True, immediately query filesystem for instrument files and store.
    temporary_file_list : boolean, optional
        If true, the list of Instrument files will not be written to disk.
        Prevents a race condition when running multiple pysat processes.
    multi_file_day : boolean, optional 
        Set to True if Instrument data files for a day are spread across
        multiple files and data for day n could be found in a file
        with a timestamp of day n-1 or n+1.
    manual_org : bool
        if True, then pysat will look directly in pysat data directory
        for data files and will not use default /platform/name/tag
    directory_format : str
        directory naming structure in string format. Variables such as
        platform, name, and tag will be filled in as needed using python
        string formatting. The default directory structure would be 
        expressed as '{platform}/{name}/{tag}'
    units_label : str
        label to use for units. Defaults to 'units' but some implementations
        will use mixed case 'Units'
    name_label : str
<<<<<<< HEAD
        label to use for long name. Defaults to 'long_name' but some
        implementations will use 'Long_Name'
=======
        label to use for long name. Defaults to 'long_name' but some implementations
        will use 'Long_Name'
    units_label : str
        String used to label units in storage. Defaults to 'units'. 
    name_label : str
        String used to label long_name in storage. Defaults to 'long_name'.
    notes_label : str
       label to use for notes in storage. Defaults to 'notes'
    desc_label : str
       label to use for variable descriptions in storage. Defaults to 'desc'
    plot_label : str
       label to use to label variables in plots. Defaults to 'label'
    axis_label : str
        label to use for axis on a plot. Defaults to 'axis'
    scale_label : str
       label to use for plot scaling type in storage. Defaults to 'scale'
    min_label : str
       label to use for typical variable value min limit in storage.
       Defaults to 'value_min'
    max_label : str
       label to use for typical variable value max limit in storage.
       Defaults to 'value_max'
    fill_label : str
        label to use for fill values. Defaults to 'fill' but some implementations
        will use 'FillVal'
>>>>>>> afdd6509
    file_format : str or NoneType
        File naming structure in string format.  Variables such as year,
        month, and sat_id will be filled in as needed using python string
        formatting.  The default file format structure is supplied in the
        instrument list_files routine.
               
    Attributes
    ----------
    data : pandas.DataFrame
        loaded science data 
    date : pandas.datetime
        date for loaded data
    yr : int
        year for loaded data
    bounds : (datetime/filename/None, datetime/filename/None)
        bounds for loading data, supply array_like for a season with gaps
    doy : int
        day of year for loaded data
    files : pysat.Files
        interface to instrument files
    meta : pysat.Meta
        interface to instrument metadata, similar to netCDF 1.6
    orbits : pysat.Orbits
        interface to extracting data orbit-by-orbit
    custom : pysat.Custom
        interface to instrument nano-kernel
    kwargs : dictionary
        keyword arguments passed to instrument loading routine
    
    Note
    ----
    Pysat attempts to load the module platform_name.py located in
    the pysat/instruments directory. This module provides the underlying 
    functionality to download, load, and clean instrument data. 
    Alternatively, the module may be supplied directly
    using keyword inst_module.
    
    Examples
    --------     
    :: 
           
        # 1-second mag field data
        vefi = pysat.Instrument(platform='cnofs', 
                                name='vefi', 
                                tag='dc_b', 
                                clean_level='clean')
        start = pysat.datetime(2009,1,1)
        stop = pysat.datetime(2009,1,2)
        vefi.download(start, stop)
        vefi.load(date=start)
        print(vefi['dB_mer'])
        print(vefi.meta['db_mer'])
    
        # 1-second thermal plasma parameters
        ivm = pysat.Instrument(platform='cnofs', 
                                name='ivm', 
                                tag='', 
                                clean_level='clean')
        ivm.download(start,stop)
        ivm.load(2009,1)
        print(ivm['ionVelmeridional'])
        
        # Ionosphere profiles from GPS occultation
        cosmic = pysat.Instrument('cosmic2013', 
                                    'gps', 
                                    'ionprf', 
                                    altitude_bin=3)
        # bins profile using 3 km step
        cosmic.download(start, stop, user=user, password=password)
        cosmic.load(date=start)

    """

    def __init__(self, platform=None, name=None, tag=None, sat_id=None,
                 clean_level='clean', update_files=None, pad=None,
                 orbit_info=None, inst_module=None, multi_file_day=None,
                 manual_org=None, directory_format=None, file_format=None,
<<<<<<< HEAD
                 temporary_file_list=False, units_label='units',
                 name_label='long_name', *arg, **kwargs):
=======
                 temporary_file_list=False, units_label='units', name_label='long_name',
                 notes_label='notes', desc_label='desc', plot_label='label',
                 axis_label='axis', scale_label='scale', min_label='value_min',
                 max_label='value_max', fill_label = 'fill', 
                 *arg, **kwargs):
>>>>>>> afdd6509

        if inst_module is None:
            # use strings to look up module name
            if isinstance(platform, str) and isinstance(name, str):
                self.platform = platform.lower() 
                self.name = name.lower() 
                # look to module for instrument functions and defaults
                self._assign_funcs(by_name=True)
            elif (platform is None) and (name is None):
                # creating "empty" Instrument object with this path
                self.name = ''
                self.platform = ''
                self._assign_funcs()                
            else:
                raise ValueError('Inputs platform and name must both be ' +
                                 'strings, or both None.')
        else:
            # user has provided a module
            try:
                # platform and name are expected to be part of module
                self.name = inst_module.name.lower()
                self.platform = inst_module.platform.lower()
            except AttributeError:
                raise AttributeError(string.join(('A name and platform ',
                                                  'attribute for the ',
                                                  'instrument is required if ',
                                                  'supplying routine module ',
                                                  'directly.')))
            # look to module for instrument functions and defaults
            self._assign_funcs(inst_module=inst_module)
            
        # more reasonable defaults for optional parameters
        self.tag = tag.lower() if tag is not None else ''
        self.sat_id = sat_id.lower() if sat_id is not None else ''
        self.clean_level = (clean_level.lower() if clean_level is not None
                            else 'none')


        # assign_func sets some instrument defaults, direct info rules all
        if directory_format is not None:
            self.directory_format = directory_format.lower()
        # value not provided by user, check if there is a value provided by
        # instrument module
        elif self.directory_format is not None:
            try:
                # check if it is a function
                self.directory_format = self.directory_format(tag, sat_id)
            except TypeError:
                pass

        if file_format is not None:
            self.file_format = file_format
        # check to make sure value is reasonable
        if self.file_format is not None:
            # check if it is an iterable string.  If it isn't formatted
            # properly, raise Error
            if (not isinstance(self.file_format, str) or
                    (self.file_format.find("{") < 0) or
                    (self.file_format.find("}") < 0)):
                estr = 'file format set to default, supplied string must be '
                estr = '{:s}iteratable [{:}]'.format(estr, self.file_format)
                raise ValueError(estr)

        # set up empty data and metadata
        self.data = DataFrame(None)
        self.units_label = units_label
        self.name_label = name_label
<<<<<<< HEAD
        self.meta = _meta.Meta(units_label=self.units_label,
                               name_label=self.name_label)
=======
        self.notes_label = notes_label
        self.desc_label = desc_label
        self.plot_label = plot_label
        self.axis_label = axis_label
        self.scale_label = scale_label
        self.min_label = min_label
        self.max_label = max_label
        self.fill_label = fill_label
        self.meta = _meta.Meta(units_label=self.units_label, name_label=self.name_label,
                               notes_label=self.notes_label, desc_label=self.desc_label,
                               plot_label=self.plot_label, axis_label=self.axis_label,
                               scale_label=self.scale_label, min_label=self.min_label,
                               max_label=self.max_label, fill_label=self.fill_label)
>>>>>>> afdd6509
        
        # function processing class, processes data on load
        self.custom = _custom.Custom()
        # create arrays to store data around loaded day
        # enables padding across day breaks with minimal loads
        self._next_data = DataFrame(None)
        self._next_data_track = []
        self._prev_data = DataFrame(None)
        self._prev_data_track = []
        self._curr_data = DataFrame(None)

        # multi file day, default set by assign_funcs
        if multi_file_day is not None:
            self.multi_file_day = multi_file_day
                    
        # arguments for padding
        if isinstance(pad, pds.DateOffset):
            self.pad = pad
        elif isinstance(pad, dict):
            self.pad = pds.DateOffset(**pad)
        elif pad is None:
            self.pad = None
        else:
            estr = 'pad must be a dictionary or a pandas.DateOffset instance.'
            raise ValueError(estr)

        # instantiate Files class
        manual_org = False if manual_org is None else manual_org
        temporary_file_list = not temporary_file_list
        self.files = _files.Files(self, manual_org=manual_org, 
                                  directory_format=self.directory_format,
                                  update_files=update_files,
                                  file_format=self.file_format,
                                  write_to_disk=temporary_file_list)

        # set bounds for iteration
        # self.bounds requires the Files class
        # setting (None,None) loads default bounds
        self.bounds = (None, None)
        self.date = None
        self._fid = None
        self.yr = None
        self.doy = None
        self._load_by_date = False

        # initialize orbit support
        if orbit_info is None:
            if self.orbit_info is None:
                # if default info not provided, set None as default
                orbit_info = {'index': None, 'kind': None, 'period': None}
            else:
                # default provided by instrument module
                orbit_info = self.orbit_info
        self.orbits = _orbits.Orbits(self, **orbit_info)

        # store kwargs, passed to load routine
        self.kwargs = kwargs        

        # run instrument init function, a basic pass function is used
        # if user doesn't supply the init function
        self._init_rtn(self)

        # store base attributes, used in particular by Meta class
        self._base_attr = dir(self)

    def __getitem__(self, key): 
        """
        Convenience notation for accessing data; inst['name'] is inst.data.name
        
        Examples
        --------
        ::
        
            # By name
            inst['name']
            # By position  
            inst[row_index, 'name']  
            # Slicing by row 
            inst[row1:row2, 'name']            
            # By Date  
            inst[datetime, 'name']
            # Slicing by date, inclusive
            inst[datetime1:datetime2, 'name']
            # Slicing by name and row/date  
            inst[datetime1:datetime1, 'name1':'name2']
            
        """

        if isinstance(key, tuple):
            # support slicing
            return self.data.ix[key[0], key[1]]
        else:
            return self.data[key]

    def __setitem__(self, key, new):
        """Convenience method for adding data to instrument.
        
        Examples
        --------
        ::
        
            # Simple Assignment, default metadata assigned
            # 'long_name' = 'name'
            # 'units' = ''
            inst['name'] = newData
            # Assignment with Metadata 
            inst['name'] = {'data':new_data, 
                            'long_name':long_name, 
                            'units':units}
        
        Note
        ----
        If no metadata provided and if metadata for 'name' not already stored 
        then default meta information is also added, 
        long_name = 'name', and units = ''.
        
        """
        if isinstance(new, dict):
            # metadata should be included in dict
            self.data[key] = new.pop('data')
            # pass the rest to meta
            self.meta[key] = new
        else:
            if isinstance(key, tuple):
                self.data.ix[key[0], key[1]] = new
                self.meta[key[1]] = {}
            elif isinstance(key, str):
                self.data[key] = new  
                self.meta[key] = {}
            elif isinstance(new, DataFrame):
                self.data[key] = new[key]
                for ke in key:
                    self.meta[ke] = {}
            else:
                raise ValueError("No support for supplied input key")

    @property
    def empty(self):
        """Boolean flag reflecting lack of data.
        
        True if there is no Instrument data."""
        return self.data.empty

    def copy(self):
        """Deep copy of the entire Instrument object."""
        return copy.deepcopy(self)
    
    def _pass_func(*args, **kwargs):
        pass     

    def _assign_funcs(self, by_name=False, inst_module=None):        
        """Assign all external science instrument methods to Instrument object.
        """
        import importlib
        # set defaults
        self._list_rtn = self._pass_func
        self._load_rtn = self._pass_func
        self._default_rtn = self._pass_func
        self._clean_rtn = self._pass_func
        self._init_rtn = self._pass_func
        self._download_rtn = self._pass_func
        # default params
        self.directory_format = None
        self.file_format = None
        self.multi_file_day = False
        self.orbit_info = None
                        
        if by_name: 
            # look for code with filename name, any errors passed up
            inst = importlib.import_module(''.join(('.', self.platform, '_',
                                           self.name)),
                                           package='pysat.instruments')
        elif inst_module is not None:
            # user supplied an object with relevant instrument routines
            inst = inst_module
        else:
            # no module or name info, default pass functions assigned
            return

        try:
            self._load_rtn = inst.load
            self._list_rtn = inst.list_files
            self._download_rtn = inst.download
        except AttributeError:
            estr = 'A load, file_list, and download routine are required for '
            raise AttributeError('{:s}every instrument.'.format(estr))
        try:
            self._default_rtn = inst.default
        except AttributeError:
            pass
        try:
            self._init_rtn = inst.init
        except AttributeError:
            pass   
        try:
            self._clean_rtn = inst.clean
        except AttributeError:
            pass

        # look for instrument default parameters
        try:
            self.directory_format = inst.directory_format
        except AttributeError:
            pass
        try:
            self.multi_file_day = inst.self.multi_file_day
        except AttributeError:
            pass
        try:
            self.orbit_info = inst.orbit_info
        except AttributeError:
            pass

        return

    def __repr__(self):

        output_str = '\npysat Instrument object\n'
        output_str += '-----------------------\n'
        output_str += 'Platform: '+self.platform+'\n'
        output_str += 'Name: '+self.name+'\n'
        output_str += 'Tag: '+self.tag+'\n'
        output_str += 'Satellite id: '+self.sat_id+'\n'

        output_str += '\nData Processing\n'
        output_str += '---------------\n'
        output_str += 'Cleaning Level: ' + self.clean_level + '\n'
        output_str += 'Data Padding: ' + self.pad.__repr__() + '\n'
        output_str += 'Keyword Arguments Passed to load(): '
        output_str += self.kwargs.__repr__() +'\nCustom Functions : \n'
        if len(self.custom._functions) > 0:
            for func in self.custom._functions:
                output_str += '    ' + func.__repr__()
        else:
            output_str += '    ' + 'No functions applied.\n'

        output_str += '\nOrbit Settings' + '\n'
        output_str += '--------------' + '\n'
        if self.orbit_info is None:
            output_str += 'Orbit properties not set.\n'
        else:
            output_str += 'Orbit Kind: ' + self.orbit_info['kind'] + '\n'
            output_str += 'Orbit Index: ' + self.orbit_info['index'] + '\n'
            output_str += 'Orbit Period: '
            output_str += self.orbit_info['period'].__str__() + '\n'
            output_str += 'Number of Orbits: {:d}\n'.format(self.orbits.num)
            output_str += 'Loaded Orbit Number: '
            output_str += '{:d}\n'.format(self.orbits.current)

        output_str += '\nLocal File Statistics' + '\n'
        output_str += '---------------------' + '\n'
        output_str += 'Number of files: ' + str(len(self.files.files)) + '\n'
<<<<<<< HEAD
        output_str += 'Date Range: '
        output_str += self.files.files.index[0].strftime('%m/%d/%Y')
        output_str += ' --- ' + self.files.files.index[-1].strftime('%m/%d/%Y')
=======

        if len(self.files.files) > 0:
            output_str += 'Date Range: '+self.files.files.index[0].strftime('%m/%d/%Y')
            output_str += ' --- ' + self.files.files.index[-1].strftime('%m/%d/%Y') + '\n'
>>>>>>> afdd6509

        output_str += '\n\nLoaded Data Statistics'+'\n'
        output_str += '----------------------'+'\n'
        if not self.empty:
            # if self._fid is not None:
            #     output_str += 'Filename: ' +
            output_str += 'Date: ' + self.date.strftime('%m/%d/%Y') + '\n'
            output_str += 'DOY: {:03d}'.format(self.doy) + '\n'
            output_str += 'Time range: '
            output_str += self.data.index[0].strftime('%m/%d/%Y %H:%M:%S')
            output_str += ' --- '
            output_str += self.data.index[-1].strftime('%m/%d/%Y %H:%M:%S')+'\n'
            output_str += 'Number of Times: ' + str(len(self.data.index)) + '\n'
            output_str += 'Number of variables: ' + str(len(self.data.columns))

            output_str += '\n\nVariable Names:'+'\n'
            num = len(self.data.columns)//3
            for i in np.arange(num):
                output_str += self.data.columns[3 * i].ljust(30)
                output_str += self.data.columns[3 * i + 1].ljust(30)
                output_str += self.data.columns[3 * i + 2].ljust(30)+'\n'
            for i in np.arange(len(self.data.columns) - 3 * num):
                output_str += self.data.columns[i+3*num].ljust(30)
            output_str += '\n'
        else:
            output_str += 'No loaded data.'+'\n'
        output_str += '\n'

        return output_str

    def _load_data(self, date=None, fid=None):
        """
        Load data for an instrument on given date or fid, dependng upon input.

        Parameters
        ------------
        date : (dt.datetime.date object or NoneType)
            file date
        fid : (int or NoneType)
            filename index value

        Returns
        --------
        data : (pds.DataFrame)
            pysat data
        meta : (pysat.Meta)
            pysat meta data
        """

        if fid is not None:
            # get filename based off of index value
            fname = self.files[fid:fid+1]
        elif date is not None:
            fname = self.files[date: date+pds.DateOffset(days=1)]
        else:
            raise ValueError('Must supply either a date or file id number.')
   
        if len(fname) > 0:    
            load_fname = [os.path.join(self.files.data_path, f) for f in fname]
            data, mdata = self._load_rtn(load_fname, tag=self.tag,
                                         sat_id=self.sat_id, **self.kwargs)
<<<<<<< HEAD

            # ensure units and name are named consistently
            mdata.units_label = self.units_label
            mdata.name_label = self.name_label
        else:
            data = DataFrame(None)
            mdata = _meta.Meta(units_label=self.units_label,
                               name_label=self.name_label)
=======
            # ensure units and name are named consistently in new Meta
            # object as specified by user upon Instrument instantiation
            mdata.accept_default_labels(self)

        else:
            data = DataFrame(None)
            mdata = _meta.Meta(units_label=self.units_label, name_label=self.name_label,
                        notes_label = self.notes_label, desc_label = self.desc_label,
                        plot_label = self.plot_label, axis_label = self.axis_label,
                        scale_label = self.scale_label, min_label = self.min_label,
                        max_label = self.max_label, fill_label=self.fill_label)
>>>>>>> afdd6509

        output_str = '{platform} {name} {tag} {sat_id}'
        output_str = output_str.format(platform=self.platform,
                                       name=self.name, tag=self.tag, 
                                       sat_id=self.sat_id)
        if not data.empty: 
            if not isinstance(data, DataFrame):
                raise TypeError(' '.join(('Data returned by instrument load',
                                'routine must be a pandas.DataFrame')))
            if not isinstance(mdata, _meta.Meta):
                raise TypeError('Metadata returned must be a pysat.Meta object')
            if date is not None:
<<<<<<< HEAD
                output_str = ' '.join(('Returning', output_str, 'data for',
                                       date.strftime('%D')))
=======
                output_str = ' '.join(('Returning', output_str, 'data for', date.strftime('%m/%d/%y')))
>>>>>>> afdd6509
            else:
                if len(fname) == 1:
                    # this check was zero
                    output_str = ' '.join(('Returning', output_str, 'data from',
                                           fname[0]))
                else:
                    output_str = ' '.join(('Returning', output_str, 'data from',
                                           fname[0], '::', fname[-1]))
        else:
            # no data signal
<<<<<<< HEAD
            output_str = ' '.join(('No', output_str, 'data for',
                                   date.strftime('%D')))
=======
            output_str = ' '.join(('No', output_str, 'data for', date.strftime('%m/%d/%y')))
>>>>>>> afdd6509
        # remove extra spaces, if any
        output_str = " ".join(output_str.split())
        print (output_str)                
        return data, mdata
        
    def _load_next(self):
        """Load the next days data (or file) without incrementing the date.
        Repeated calls will not advance date/file and will produce the same data
        
        Uses info stored in object to either increment the date, 
        or the file. Looks for self._load_by_date flag. 
         
        """
        if self._load_by_date:
            next_date = self.date + pds.DateOffset(days=1)
            return self._load_data(date=next_date)
        else:
            return self._load_data(fid=self._fid+1)

    def _load_prev(self):
        """Load the next days data (or file) without decrementing the date.
        Repeated calls will not decrement date/file and will produce the same
        data
        
        Uses info stored in object to either decrement the date, 
        or the file. Looks for self._load_by_date flag.  
        
        """

        if self._load_by_date:
            prev_date = self.date - pds.DateOffset(days=1)
            return self._load_data(date=prev_date)
        else:
            return self._load_data(fid=self._fid-1)

    def _set_load_parameters(self, date=None, fid=None):
        self.date = date
        self._fid = fid
        if date is not None:
            year, doy = utils.getyrdoy(date)
            self.yr = year 
            self.doy = doy 
            self._load_by_date = True
        else:
            self.yr = None 
            self.doy = None 
            self._load_by_date = False        

    def load(self, yr=None, doy=None, date=None, fname=None, fid=None, 
             verifyPad=False):
        """Load instrument data into Instrument object .data.

        Parameters
        ----------
        yr : integer
            year for desired data
        doy : integer
            day of year
        date : datetime object
            date to load
        fname : 'string'
            filename to be loaded
        verifyPad : boolean 
            if True, padding data not removed (debug purposes)

        Returns
        --------
        Void.  Data is added to self.data

        Note
        ----
        Loads data for a chosen instrument into .data. Any functions chosen
        by the user and added to the custom processing queue (.custom.add)
        are automatically applied to the data before it is available to 
        user in .data.
        
        """
        # set options used by loading routine based upon user input
        if date is not None:
            self._set_load_parameters(date=date, fid=None)
            # increment 
            inc = pds.DateOffset(days=1)
            curr = date
        elif (yr is not None) & (doy is not None):
            date = pds.datetime(yr, 1, 1) + pds.DateOffset(days=(doy-1))
            self._set_load_parameters(date=date, fid=None)
            # increment 
            inc = pds.DateOffset(days=1)
            curr = self.date
        elif fname is not None:
            # date will have to be set later by looking at the data
            self._set_load_parameters(date=None,
                                      fid=self.files.get_index(fname))
            # increment one file at a time
            inc = 1
            curr = self._fid.copy()
        elif fid is not None:
            self._set_load_parameters(date=None, fid=fid)
            # increment one file at a time
            inc = 1
            curr = fid
        else:
            estr = 'Must supply a yr,doy pair, or datetime object, or filename'
            estr = '{:s} to load data from.'.format(estr)
            raise TypeError(estr)

        self.orbits._reset()
        # if pad  or multi_file_day is true, need to have a three day/file load
        loop_pad = self.pad if self.pad is not None else pds.DateOffset(seconds=0)   
        if (self.pad is not None) | self.multi_file_day:
            if self._next_data.empty & self._prev_data.empty:
                # data has not already been loaded for previous and next days
                # load data for all three
                print('Initializing three day/file window')
                # using current date or fid
                self._prev_data, self._prev_meta = self._load_prev()
                self._curr_data, self._curr_meta = \
                    self._load_data(date=self.date, fid=self._fid)
                self._next_data, self._next_meta = self._load_next()
            else:
                # moving forward in time
                if self._next_data_track == curr:
                    del self._prev_data
                    self._prev_data = self._curr_data
                    self._prev_meta = self._curr_meta
                    self._curr_data = self._next_data
                    self._curr_meta = self._next_meta
                    self._next_data, self._next_meta = self._load_next()
                # moving backward in time
                elif self._prev_data_track == curr:
                    del self._next_data
                    self._next_data = self._curr_data
                    self._next_meta = self._curr_meta
                    self._curr_data = self._prev_data
                    self._curr_meta = self._prev_meta
                    self._prev_data, self._prev_meta = self._load_prev()
                # jumped in time/or switched from filebased to date based access
                else:
                    del self._prev_data
                    del self._curr_data
                    del self._next_data
                    self._prev_data, self._prev_meta = self._load_prev()
                    self._curr_data, self._curr_meta = \
                                self._load_data(date=self.date, fid=self._fid)
                    self._next_data, self._next_meta = self._load_next()

            # make sure datetime indices for all data is monotonic
            if not self._prev_data.index.is_monotonic_increasing:
                self._prev_data.sort_index(inplace=True)
            if not self._curr_data.index.is_monotonic_increasing:
                self._curr_data.sort_index(inplace=True)
            if not self._next_data.index.is_monotonic_increasing:
                self._next_data.sort_index(inplace=True)
                
            # make tracking indexes consistent with new loads
            self._next_data_track = curr + inc
            self._prev_data_track = curr - inc
            # attach data to object
            if not self._curr_data.empty:
                self.data = self._curr_data.copy()
                self.meta = self._curr_meta.copy()
            else:
                self.data = DataFrame(None)
                # line below removed as it would delete previous meta, if any
                # if you end a seasonal analysis with a day with no data, then
                # no meta: self.meta = _meta.Meta()
            
            # multi file days can extend past a single day, only want data from 
            # specific date if loading by day
            # set up times for the possible data padding coming up
            if self._load_by_date:
                #print ('double trouble')
                first_time = self.date 
                first_pad = self.date - loop_pad
                last_time = self.date + pds.DateOffset(days=1) 
                last_pad = self.date + pds.DateOffset(days=1) + loop_pad
                want_last_pad = False
            # loading by file, can't be a multi_file-day flag situation
            elif (not self._load_by_date) and (not self.multi_file_day):
                #print ('single trouble')
                first_time = self._curr_data.index[0]
                first_pad = first_time - loop_pad
                last_time = self._curr_data.index[-1]
                last_pad = last_time + loop_pad
                want_last_pad = True
            else:
                raise ValueError("multi_file_day and loading by date are " + 
                                 "effectively equivalent.  Can't have " +
                                 "multi_file_day and load by file.")
            #print (first_pad, first_time, last_time, last_pad)

            # pad data based upon passed parameter
            if (not self._prev_data.empty) & (not self.data.empty):
                padLeft = self._prev_data.loc[first_pad : self.data.index[0]]
                if len(padLeft) > 0:
                    if (padLeft.index[-1] == self.data.index[0]) :
                        padLeft = padLeft.iloc[:-1, :]
                    self.data = pds.concat([padLeft, self.data])

            if (not self._next_data.empty) & (not self.data.empty):
                padRight = self._next_data.loc[self.data.index[-1] : last_pad]
                if len(padRight) > 0:
                    if (padRight.index[0] == self.data.index[-1]) :
                        padRight = padRight.iloc[1:, :]
                    self.data = pds.concat([self.data, padRight])
                    
            self.data = self.data.ix[first_pad : last_pad]
            # want exclusive end slicing behavior from above
            if not self.empty:
                if (self.data.index[-1] == last_pad) & (not want_last_pad):
                    self.data = self.data.iloc[:-1, :]
   
            ## drop any possible duplicate index times
            ##self.data.drop_duplicates(inplace=True)
            #self.data = self.data[~self.data.index.duplicated()]
            
        # if self.pad is False, load single day
        else:
            self.data, meta = self._load_data(date=self.date, fid=self._fid) 
            if not self.data.empty:
                self.meta = meta   
               
        # check if load routine actually returns meta
        if self.meta.data.empty:
            self.meta[self.data.columns] = {self.name_label: self.data.columns,
                                            self.units_label: [''] *
                                            len(self.data.columns)}
        # if loading by file set the yr, doy, and date
        if not self._load_by_date:
            if self.pad is not None:
                temp = first_time
            else:
                temp = self.data.index[0]
            self.date = pds.datetime(temp.year, temp.month, temp.day)
            self.yr, self.doy = utils.getyrdoy(self.date)

        if not self.data.empty:
            self._default_rtn(self)
        # clean
        if (not self.data.empty) & (self.clean_level != 'none'):
            self._clean_rtn(self)   
        # apply custom functions
        if not self.data.empty:
            self.custom._apply_all(self)
            
        # remove the excess padding, if any applied
        if (self.pad is not None) & (not self.data.empty) & (not verifyPad):
            self.data = self.data[first_time: last_time]
            if not self.empty:
                if (self.data.index[-1] == last_time) & (not want_last_pad):
                    self.data = self.data.iloc[:-1, :]

        # transfer any extra attributes in meta to the Instrument object
        self.meta.transfer_attributes_to_instrument(self)
        sys.stdout.flush()
        return

    def download(self, start, stop, freq='D', user=None, password=None):
        """Download data for given Instrument object from start to stop.
        
        Parameters
        ----------
        start : pandas.datetime
            start date to download data
        stop : pandas.datetime
            stop date to download data
        freq : string
            Stepsize between dates for season, 'D' for daily, 'M' monthly 
            (see pandas)
        user : string
            username, if required by instrument data archive
        password : string
            password, if required by instrument data archive
            
        Note
        ----
        Data will be downloaded to pysat_data_dir/patform/name/tag
        
        If Instrument bounds are set to defaults they are updated
        after files are downloaded.
        
        """
        import errno
        # make sure directories are there, otherwise create them
        try:
            os.makedirs(self.files.data_path)
        except OSError as e:
            if e.errno != errno.EEXIST:
                raise
        print('Downloading data to: ', self.files.data_path)
        date_array = utils.season_date_range(start, stop, freq=freq)
        if user is None:
            self._download_rtn(date_array,
                               tag=self.tag,
                               sat_id=self.sat_id,
                               data_path=self.files.data_path)
        else:
            self._download_rtn(date_array,
                               tag=self.tag,
                               sat_id=self.sat_id,
                               data_path=self.files.data_path,
                               user=user,
                               password=password)
        # get current file date range
        first_date = self.files.start_date
        last_date = self.files.stop_date
            
        print('Updating pysat file list')
        self.files.refresh()

        # if instrument object has default bounds, update them
        if len(self.bounds[0]) == 1:
            if(self.bounds[0][0] == first_date and
               self.bounds[1][0] == last_date):
                print('Updating instrument object bounds.')
                self.bounds = None

    @property
    def bounds(self):
        """Boundaries for iterating over instrument object by date or file.

        Parameters
        ----------
        start : datetime object, filename, or None (default)
            start of iteration, if None uses first data date.
            list-like collection also accepted
        end :  datetime object, filename, or None (default)
                end of iteration, inclusive. If None uses last data date.
                list-like collection also accepted

        Note
        ----
        Both start and stop must be the same type (date, or filename) or None

        Examples
        --------
        ::

            inst = pysat.Instrument(platform=platform,
                                    name=name,
                                    tag=tag)
            start = pysat.datetime(2009,1,1)
            stop = pysat.datetime(2009,1,31)
            inst.bounds = (start,stop)

            start2 = pysat.datetetime(2010,1,1)
            stop2 = pysat.datetime(2010,2,14)
            inst.bounds = ([start, start2], [stop, stop2])

        """
        return self._iter_start, self._iter_stop
    
    @bounds.setter        
    def bounds(self, value=None):
        if value is None:
            value = (None, None)
        if len(value) < 2:
            raise ValueError('Must supply both a start and end date/file' +
                             'Supply None if you want the first/last possible')

        start = value[0]
        end = value[1]
        # get the frequency, or step size, of season
        if len(value) == 3:
            step = value[2]
        else:
            # default do daily
            step = 'D'

        if (start is None) and (end is None):
            # set default
            self._iter_start = [self.files.start_date]
            self._iter_stop = [self.files.stop_date]
            self._iter_type = 'date'
            if self._iter_start[0] is not None:
                # check here in case Instrument is initialized with no input
                self._iter_list = utils.season_date_range(self._iter_start,
                                                          self._iter_stop,
                                                          freq=step)
                
        elif((hasattr(start, '__iter__') and not isinstance(start,str)) and
             (hasattr(end, '__iter__') and not isinstance(end,str))):
            base = type(start[0])
            for s, t in zip(start, end):
                if (type(s) != type(t)) or (type(s) != base):
                    raise ValueError('Start and end items must all be of the ' +
                                     'same type')
            if isinstance(start[0], str):
                self._iter_type = 'file'
                self._iter_list = self.files.get_file_array(start, end)
            elif isinstance(start[0], pds.datetime):
                self._iter_type = 'date'
                self._iter_list = utils.season_date_range(start, end, freq=step)
            else:
                raise ValueError('Input is not a known type, string or ' +
                                 'datetime')
            self._iter_start = start
            self._iter_stop = end
            
        elif((hasattr(start, '__iter__') and not isinstance(start,str)) or
             (hasattr(end, '__iter__') and not isinstance(end,str))):
            raise ValueError('Both start and end must be iterable if one ' +
                             'bound is iterable')

        elif isinstance(start, str) or isinstance(end, str):
            if isinstance(start, pds.datetime) or isinstance(end, pds.datetime):
                raise ValueError('Not allowed to mix file and date bounds')
            if start is None:
                start = self.files[0]
            if end is None:
                end = self.files.files[-1]
            self._iter_start = [start]
            self._iter_stop = [end]
            self._iter_list = self.files.get_file_array(self._iter_start,
                                                        self._iter_stop)
            self._iter_type = 'file'

        elif isinstance(start, pds.datetime) or isinstance(end, pds.datetime):
            if start is None:
                start = self.files.start_date
            if end is None:
                end = self.files.stop_date
            self._iter_start = [start]
            self._iter_stop = [end]
            self._iter_list = utils.season_date_range(start, end, freq=step)
            self._iter_type = 'date'
        else:
            raise ValueError('Provided an invalid combination of bounds. ' +
                             'if specifying by file, both bounds must be by ' +
                             'file. Other combinations of datetime objects ' +
                             'and None are allowed.')

    def __iter__(self):
        """Iterates instrument object by loading subsequent days or files.

        Note
        ----
        Limits of iteration, and iteration type (date/file)
        set by `bounds` attribute.

        Default bounds are the first and last dates from files on local system.

        Examples
        --------
        ::

            inst = pysat.Instrument(platform=platform,
                                    name=name,
                                    tag=tag)
            start = pysat.datetime(2009,1,1)
            stop = pysat.datetime(2009,1,31)
            inst.bounds = (start,stop)
            for inst in inst:
                print('Another day loaded', inst.date)

        """

        if self._iter_type == 'file':
            for fname in self._iter_list:
                self.load(fname=fname)
                yield self       
 
        elif self._iter_type == 'date':
            for date in self._iter_list:
                self.load(date=date)
                yield self            
                
    def next(self, verifyPad=False):
        """Manually iterate through the data loaded in Instrument object.
        
        Bounds of iteration and iteration type (day/file) are set by 
        `bounds` attribute.
        
        Note
        ----
        If there were no previous calls to load then the 
        first day(default)/file will be loaded.
         
        """
        
        if self._iter_type == 'date':
            if self.date is not None:
                idx, = np.where(self._iter_list == self.date)
                if (len(idx) == 0) | (idx+1 >= len(self._iter_list)):
                    raise StopIteration('Outside the set date boundaries.')
                else:
                    idx += 1
                    self.load(date=self._iter_list[idx[0]], verifyPad=verifyPad)
            else:
                self.load(date=self._iter_list[0], verifyPad=verifyPad)

        elif self._iter_type == 'file':
            if self._fid is not None:
                first = self.files.get_index(self._iter_list[0])
                last = self.files.get_index(self._iter_list[-1])
                if (self._fid < first) | (self._fid+1 > last):
                    raise StopIteration('Outside the set file boundaries.')
                else:
                    self.load(fname=self._iter_list[self._fid+1-first],
                              verifyPad=verifyPad)
            else:
                self.load(fname=self._iter_list[0], verifyPad=verifyPad)

    def prev(self, verifyPad=False):
        """Manually iterate backwards through the data in Instrument object.
        
        Bounds of iteration and iteration type (day/file) 
        are set by `bounds` attribute.
        
        Note
        ----
        If there were no previous calls to load then the 
        first day(default)/file will be loaded.
            
        """
        
        if self._iter_type == 'date':
            if self.date is not None:
                idx, = np.where(self._iter_list == self.date)
                if (len(idx) == 0) | (idx-1 < 0):
                    raise StopIteration('Outside the set date boundaries.')
                else:
                    idx -= 1
                    self.load(date=self._iter_list[idx[0]], verifyPad=verifyPad)
            else:
                self.load(date=self._iter_list[-1], verifyPad=verifyPad)

        elif self._iter_type == 'file':
            if self._fid is not None:
                first = self.files.get_index(self._iter_list[0])
                last = self.files.get_index(self._iter_list[-1])
                if (self._fid-1 < first) | (self._fid > last):
                    raise StopIteration('Outside the set file boundaries.')
                else:
                    self.load(fname=self._iter_list[self._fid-1-first],
                              verifyPad=verifyPad)
            else:
                self.load(fname=self._iter_list[-1], verifyPad=verifyPad)

    def _get_data_info(self, data, file_format):
        """Support file writing by determiniing data type and other options

        Parameters
        ----------
        data : pandas object
            Data to be written
        file_format : basestring
            String indicating netCDF3 or netCDF4

        Returns
        -------
        data_flag, datetime_flag, old_format
        """
        # get type of data
        data_type = data.dtype
        # check if older file_format
        # if file_format[:7] == 'NETCDF3':
        if file_format != 'NETCDF4':
            old_format = True
        else:
            old_format = False
        # check for object type
        if data_type != np.dtype('O'):
            # simple data, not an object
            
            # no 64bit ints in netCDF3
            if (data_type == np.int64) & old_format:
                data = data.astype(np.int32)
                data_type = np.int32
                   
            if data_type == np.dtype('<M8[ns]'):
                if not old_format:
                    data_type = np.int64
                else:
                    data_type = np.float
                datetime_flag = True
            else:
                datetime_flag = False
        else:
            # dealing with a more complicated object
            # iterate over elements until we hit something that is something,
            # and not NaN
            data_type = type(data.iloc[0])
            for i in np.arange(len(data)):
                if len(data.iloc[i]) > 0:
                    data_type = type(data.iloc[i])
                    if not isinstance(data_type, np.float):
                        break
            datetime_flag = False
            
                
        
        return data, data_type, datetime_flag
        
    def _filter_netcdf4_metadata(self, mdata_dict, coltype, remove=False):
        """Filter metadata properties to be consistent with netCDF4.
        
        Notes
        -----
        removed forced to True if coltype consistent with a string type
        
        Parameters
        ----------
        mdata_dict : dict
            Dictionary equivalent to Meta object info
        coltype : type
            Type provided by _get_data_info
        remove : boolean (False)
            Removes FillValue and associated parameters disallowed for strings
            
        Returns
        -------
        dict
            Modified as needed for netCDf4
        
        """
        
        if (coltype == type(' ')) or (coltype == type(u' ')):
            remove = True
        # print ('coltype', coltype, remove, type(coltype), )
        if u'_FillValue' in mdata_dict.keys():
            # make sure _FillValue is the same type as the data
            if remove:
                mdata_dict.pop('_FillValue')
            else:
                mdata_dict['_FillValue'] = np.array(mdata_dict['_FillValue']).astype(coltype)
        if u'FillVal' in mdata_dict.keys():
            # make sure _FillValue is the same type as the data
            if remove:
                mdata_dict.pop('FillVal')
            else:
                mdata_dict['FillVal'] = np.array(mdata_dict['FillVal']).astype(coltype)
        return mdata_dict

    def _ensure_metadata_standards(self):
        """Copies existing metadata to fill in redundant portions of wider standard.
    
        This standard ensures compatibility with multiple standards. As such, there
        is overlap between some of the formative standards. Copies CatDesc, Units, and Long_Name
        and FillVal appropriately.
    
        """
    
        meta_obj = [self.meta]
        for obj_key in self.meta.ho_data.keys():
            meta_obj.append(self.meta[obj_key])
    
        for obj in meta_obj:
            for item in obj.keys():
                # print ('MetaData for ', item)
                # print (obj[item])
                # print (obj)
                obj[item] = {'FieldNam': obj[item, self.name_label]}
                obj[item] = {'Lablxis': obj[item, 'CatDesc']}
                obj[item] = {'Labl_Ptr_#': obj[item, 'CatDesc']}
                obj[item] = {'_FillValue':  obj[item, self.fill_label]}

        
<<<<<<< HEAD
    def to_netcdf4(self, fname=None, base_instrument=None, epoch_name='epoch',
                   zlib=False):
=======
    def to_netcdf4(self, fname=None, base_instrument=None, epoch_name='Epoch',
                   zlib=False,
                   complevel=4,
                   shuffle=True):

>>>>>>> afdd6509
        """Stores loaded data into a netCDF3/4 file.
        
        Parameters
        ----------
        fname : string
            full path to save instrument object to
        base_instrument : pysat.Instrument
            used as a comparison, only attributes that are present with
            self and not on base_instrument are written to netCDF
        epoch_name : str
            Label in file for datetime index of Instrument object
        zlib : boolean
            Flag for engaging zlib compression (True - compression on)
        complevel : int
            an integer between 1 and 9 describing the level of compression
            desired (default 4). Ignored if zlib=False
        shuffle : boolean
            the HDF5 shuffle filter will be applied before compressing the data (default True).
            This significantly improves compression. Default is True. Ignored if zlib=False.

        Note
        ----

        Stores 1-D data along dimension 'epoch' - the date time index.
        
        Stores object data (e.g. dataframes within series) separately
                    
         - The name of the series is used to prepend extra variable
           dimensions within netCDF, key_2, key_3; first dimension time
         - The index organizing the data stored as key_sample_index
         - from_netcdf3 uses this naming scheme to reconstruct data structure
            
        The datetime index is stored as 'UNIX time'. netCDF-3 doesn't support
        64-bit integers so it is stored as a 64-bit float. This results in a
        loss of datetime precision when converted back to datetime index
        up to hundreds of nanoseconds. Use netCDF4 if this is a problem.
          
        All attributes attached to instrument meta are written to netCDF attrs.
        
        """
        
        import netCDF4
        import pysat

        file_format = 'NETCDF4'
        base_instrument = Instrument() if base_instrument is None else base_instrument
        
        with netCDF4.Dataset(fname, mode='w', format=file_format) as out_data:

            num = len(self.data.index)
            out_data.createDimension(epoch_name, num)
            
            # write out the datetime index
<<<<<<< HEAD
            cdfkey = out_data.createVariable(epoch_name, 'i8',
                                             dimensions=(epoch_name),
                                             zlib=zlib) #, chunksizes=1)
=======
            cdfkey = out_data.createVariable(epoch_name, 'i8', dimensions=(epoch_name),
                                             zlib=zlib,
                                             complevel=complevel,
                                             shuffle=shuffle) #, chunksizes=1)
>>>>>>> afdd6509
            new_dict = {}
            new_dict[self.meta.name_label] = epoch_name
            new_dict[self.meta.units_label] = 'Milliseconds since 1970-1-1 00:00:00'
            new_dict['calendar'] = 'standard'
            cdfkey.setncatts(new_dict)
            cdfkey[:] = (self.data.index.values.astype(np.int64) *
                         1.E-6).astype(np.int64)
                            
            # store all of the data in dataframe columns
            for key in self.data.columns:
                # print (key)
                # get information on data
                data, coltype, datetime_flag = self._get_data_info(self[key],
                                                                   file_format)
                # operate on data based upon type
                if self[key].dtype != np.dtype('O'):
                    # not an object, normal basic data
                    # print(key, coltype, file_format)
                    cdfkey = out_data.createVariable(key,
                                                     coltype,
                                                     dimensions=(epoch_name),
                                                     zlib=zlib,
                                                     complevel=complevel,
                                                     shuffle=shuffle) #, chunksizes=1)
                    # attach any meta data, after filtering for standards
                    try:
                        # attach dimension metadata
                        self.meta[key]= {'Depend_0':epoch_name ,  
                                         'Display_Type':'Time Series',
                                         'Time_Base':'Milliseconds since 1970-1-1 00:00:00',
                                         'Time_Scale':'UTC', 
                                         'MonoTon': int(data.is_monotonic)}   
                        new_dict = self.meta[key].to_dict()
<<<<<<< HEAD
                        new_dict = self._filter_netcdf4_metadata(new_dict,
                                                                 coltype)
=======
                        new_dict = self._filter_netcdf4_metadata(new_dict, coltype)
                        # print ('top ', new_dict)
>>>>>>> afdd6509
                        cdfkey.setncatts(new_dict)
                    except KeyError:
                        print(', '.join(('Unable to find MetaData for', key)))
                    # assign data
                    if datetime_flag:
                        cdfkey[:] = (data.values.astype(coltype)
                                     * 1.E-6).astype(coltype)
                    else:
                        cdfkey[:] = data.values.astype(coltype)
                else:
                    # it is an object
                    # use info in coltype to get real datatype
                    if (coltype == type(' ')) or (coltype == type(u' ')):
                        # dealing with a string
<<<<<<< HEAD
                        cdfkey = out_data.createVariable(key, coltype, \
                            dimensions=(epoch_name), zlib=zlib) #, chunksizes=1)
=======
                        cdfkey = out_data.createVariable(key,
                                                         coltype,
                                                         dimensions=(epoch_name),
                                                         zlib=zlib,
                                                         complevel=complevel,
                                                         shuffle=shuffle) #, chunksizes=1)
>>>>>>> afdd6509
                        # attach any meta data
                        try:
                            # attach dimension metadata
                        # attach dimension metadata
                            self.meta[key]= {'Depend_0':epoch_name ,  
                                             'Display_Type':'Time Series',
                                             'Time_Base':'Milliseconds since 1970-1-1 00:00:00',
                                             'Time_Scale':'UTC'} 
                                            # 'MonoTon': int(data.is_monotonic)}   
                            new_dict = self.meta[key].to_dict()
                            # no FillValue or FillVal allowed for strings
                            new_dict = self._filter_netcdf4_metadata(new_dict, \
                                                        coltype, remove=True)
                            # really attach metadata now
                            # print ('mid ', new_dict)
                            cdfkey.setncatts(new_dict)
                        except KeyError:
                            print(', '.join(('Unable to find MetaData for',
                                             key)))
                        cdfkey[:] = data.values

                    else:
                        # we are dealing with a more complicated object
                        # presuming a series with a dataframe in each location
                        dims = np.shape(self[key].iloc[0])
                        obj_dim_names = []

                        for i, dim in enumerate(dims[:-1]):
                            # don't need to go over last dimension value,
<<<<<<< HEAD
                            # it covers number of columns
                            obj_dim_names.append(key+'_dimension_%i' % (i+1))
=======
                            # it covers number of columns (if a frame)
                            obj_dim_names.append(key)
>>>>>>> afdd6509
                            out_data.createDimension(obj_dim_names[-1], dim)
                        # total dimensions stored for object are epoch plus
                        # ones just above
                        var_dim = tuple([epoch_name] + obj_dim_names)
                        # iterate over columns and store
                        try:
                            iterable = self[key].iloc[0].columns
                            is_frame = True
                        except AttributeError:
                            # looking at a series, which doesn't have columns
                            iterable = [self[key].iloc[0].name]
                            is_frame = False

                        # find location that has data
                        data_loc = 0
                        for jjj in np.arange(len(self.data)):
                            if len(self.data[key].iloc[0]) > 0:
                                data_loc = jjj
                                break

                        for col in iterable:
                            if is_frame:
                                data, coltype, _ = self._get_data_info(self[key].iloc[data_loc][col], file_format)
<<<<<<< HEAD
                            else:
                                data, coltype, _ = self._get_data_info(self[key].iloc[data_loc], file_format)
                            cdfkey = out_data.createVariable(key + '_' + col,
                                                             coltype,
                                                             dimensions=var_dim,
                                                             zlib=zlib) #, chunksizes=1)
                            if is_frame:
=======
                                cdfkey = out_data.createVariable(key + '_' + col,
                                                                 coltype,
                                                                 dimensions=var_dim,
                                                                 zlib=zlib,
                                                                 complevel=complevel,
                                                                 shuffle=shuffle) #, chunksizes=1)


>>>>>>> afdd6509
                                # attach any meta data
                                try:
                                    self.meta[key][col] = {'Depend_0':epoch_name,
                                                           'Depend_1': obj_dim_names[-1],  
                                                           'Display_Type':'Spectogram'}   
                                    # print('Frame Writing ', key, col, self.meta[key][col])
                                    new_dict = self.meta[key][col].to_dict()
                                    new_dict = self._filter_netcdf4_metadata(new_dict, coltype)
                                    # print ('mid2 ', new_dict)
                                    cdfkey.setncatts(new_dict)
                                except KeyError:
                                    print(', '.join(('Unable to find MetaData for', key, col)) )
                                # attach data
                                # it may be slow to repeatedly call the store
                                # method as well astype method below collect
                                # data into a numpy array, then write the full
                                # array in one go
                                # print(coltype, dims)
                                temp_cdf_data = np.zeros((num, dims[0])).astype(coltype)
                                for i in range(num):
                                    temp_cdf_data[i, :] = self[key].iloc[i][col].values
                                cdfkey[:, :] = temp_cdf_data.astype(coltype)

                            else:
                                data, coltype, _ = self._get_data_info(self[key].iloc[data_loc], file_format)
                                cdfkey = out_data.createVariable(key + '_data',
                                                                coltype,
                                                                dimensions=var_dim,
                                                                zlib=zlib,
                                                                complevel=complevel,
                                                                shuffle=shuffle) #, chunksizes=1)
                                # attach any meta data
                                try:
                                    self.meta[key] = {'Depend_0':epoch_name,
                                                      'Depend_1': obj_dim_names[-1],  
                                                      'Display_Type':'Profile'}   
                                    new_dict = self.meta[key].to_dict()
                                    new_dict = self._filter_netcdf4_metadata(new_dict, coltype)
                                    # really attach metadata now
                                    # print ('mid3 ', new_dict)
                                    cdfkey.setncatts(new_dict)
                                except KeyError:
                                    print(', '.join(('Unable to find MetaData for', key)))
                                # attach data
                                temp_cdf_data = np.zeros((num, dims[0])).astype(coltype)
                                for i in range(num):
                                    temp_cdf_data[i, :] = self[i, key].values#.astype(coltype)
                                cdfkey[:, :] = temp_cdf_data.astype(coltype)
 
                            # if is_frame:
                            # else:
                               
                        # store the dataframe index for each time of main dataframe
                        data, coltype, datetime_flag = self._get_data_info(self[key].iloc[data_loc].index, file_format)
<<<<<<< HEAD
                        cdfkey = out_data.createVariable(key+'_dimension_1',
                                                         coltype,
                                                         dimensions=var_dim,
                                                         zlib=zlib) #, chunksizes=1)
=======
                        cdfkey = out_data.createVariable(key,
                                                         coltype, dimensions=var_dim,
                                                         zlib=zlib,
                                                         complevel=complevel,
                                                         shuffle=shuffle) #, chunksizes=1)
>>>>>>> afdd6509
                        if datetime_flag:
                            #print('datetime flag')                            
                            new_dict = {}
                            new_dict['Depend_0'] = epoch_name
                            new_dict['Depend_1'] =  obj_dim_names[-1]  
                            new_dict['Display_Type'] = 'Time Series'  
                            new_dict[self.meta.name_label] = epoch_name
                            new_dict[self.meta.units_label] = 'Milliseconds since 1970-1-1 00:00:00'
                            new_dict = self._filter_netcdf4_metadata(new_dict, coltype)
                            # print ('mid4 ', new_dict)
                            cdfkey.setncatts(new_dict)
                            # set data
                            temp_cdf_data = np.zeros((num,
                                                      dims[0])).astype(coltype)
                            for i in range(num):
                                temp_cdf_data[i, :] = self[i, key].index.values
                            cdfkey[:, :] = (temp_cdf_data.astype(coltype) *
                                            1.E-6).astype(coltype)
 
                        else:
                            new_dict = {}
                            # get name of data for metadata
                            new_dict['Depend_0'] = epoch_name
                            new_dict['Depend_1'] =  obj_dim_names[-1]  
                            new_dict['Display_Type'] = 'Time Series'  
                            if self[key].iloc[data_loc].index.name is not None:
                                new_dict[self.meta.name_label] = self[key].iloc[data_loc].index.name
                            else:
                                new_dict[self.meta.name_label] = key
                            new_dict = self._filter_netcdf4_metadata(new_dict, coltype)
                            # print ('mid5 ', new_dict)
                            cdfkey.setncatts(new_dict)
                            # set data
                            temp_cdf_data = np.zeros((num, dims[0])).astype(coltype)
                            for i in range(num):
                                temp_cdf_data[i, :] = self[key].iloc[i].index.to_native_types()
                            cdfkey[:, :] = temp_cdf_data.astype(coltype)
                            
            # store any non standard attributes
            base_attrb = dir(base_instrument)
            this_attrb = dir(self)
            
            adict = {}
            for key in this_attrb:
                if key not in base_attrb:
                    if key[0] != '_':
                        adict[key] = self.__getattribute__(key)
            # store any non-standard attributes attached to meta
            base_attrb = dir(base_instrument.meta)
            this_attrb = dir(self.meta)
            for key in this_attrb:
                if key not in base_attrb:
                    if key[0] != '_':
                        adict[key] = self.meta.__getattribute__(key)
            adict['pysat_version'] = pysat.__version__
            adict['Conventions'] = 'CF-1.6'

            # check for binary types
            for key in adict.keys():
                if isinstance(adict[key], bool):
                    adict[key] = int(adict[key])
            # print('adict', adict)

            out_data.setncatts(adict)
        return<|MERGE_RESOLUTION|>--- conflicted
+++ resolved
@@ -71,10 +71,6 @@
         label to use for units. Defaults to 'units' but some implementations
         will use mixed case 'Units'
     name_label : str
-<<<<<<< HEAD
-        label to use for long name. Defaults to 'long_name' but some
-        implementations will use 'Long_Name'
-=======
         label to use for long name. Defaults to 'long_name' but some implementations
         will use 'Long_Name'
     units_label : str
@@ -100,7 +96,6 @@
     fill_label : str
         label to use for fill values. Defaults to 'fill' but some implementations
         will use 'FillVal'
->>>>>>> afdd6509
     file_format : str or NoneType
         File naming structure in string format.  Variables such as year,
         month, and sat_id will be filled in as needed using python string
@@ -178,16 +173,11 @@
                  clean_level='clean', update_files=None, pad=None,
                  orbit_info=None, inst_module=None, multi_file_day=None,
                  manual_org=None, directory_format=None, file_format=None,
-<<<<<<< HEAD
                  temporary_file_list=False, units_label='units',
-                 name_label='long_name', *arg, **kwargs):
-=======
-                 temporary_file_list=False, units_label='units', name_label='long_name',
-                 notes_label='notes', desc_label='desc', plot_label='label',
-                 axis_label='axis', scale_label='scale', min_label='value_min',
-                 max_label='value_max', fill_label = 'fill', 
-                 *arg, **kwargs):
->>>>>>> afdd6509
+                 name_label='long_name', notes_label='notes', desc_label='desc',
+                 plot_label='label', axis_label='axis', scale_label='scale',
+                 min_label='value_min', max_label='value_max',
+                 fill_label = 'fill', *arg, **kwargs):
 
         if inst_module is None:
             # use strings to look up module name
@@ -255,10 +245,6 @@
         self.data = DataFrame(None)
         self.units_label = units_label
         self.name_label = name_label
-<<<<<<< HEAD
-        self.meta = _meta.Meta(units_label=self.units_label,
-                               name_label=self.name_label)
-=======
         self.notes_label = notes_label
         self.desc_label = desc_label
         self.plot_label = plot_label
@@ -272,8 +258,7 @@
                                plot_label=self.plot_label, axis_label=self.axis_label,
                                scale_label=self.scale_label, min_label=self.min_label,
                                max_label=self.max_label, fill_label=self.fill_label)
->>>>>>> afdd6509
-        
+
         # function processing class, processes data on load
         self.custom = _custom.Custom()
         # create arrays to store data around loaded day
@@ -525,16 +510,11 @@
         output_str += '\nLocal File Statistics' + '\n'
         output_str += '---------------------' + '\n'
         output_str += 'Number of files: ' + str(len(self.files.files)) + '\n'
-<<<<<<< HEAD
-        output_str += 'Date Range: '
-        output_str += self.files.files.index[0].strftime('%m/%d/%Y')
-        output_str += ' --- ' + self.files.files.index[-1].strftime('%m/%d/%Y')
-=======
 
         if len(self.files.files) > 0:
-            output_str += 'Date Range: '+self.files.files.index[0].strftime('%m/%d/%Y')
-            output_str += ' --- ' + self.files.files.index[-1].strftime('%m/%d/%Y') + '\n'
->>>>>>> afdd6509
+            output_str += 'Date Range: '
+            output_str += self.files.files.index[0].strftime('%m/%d/%Y')
+            output_str += ' --- ' + self.files.files.index[-1].strftime('%m/%d/%Y')
 
         output_str += '\n\nLoaded Data Statistics'+'\n'
         output_str += '----------------------'+'\n'
@@ -596,16 +576,7 @@
             load_fname = [os.path.join(self.files.data_path, f) for f in fname]
             data, mdata = self._load_rtn(load_fname, tag=self.tag,
                                          sat_id=self.sat_id, **self.kwargs)
-<<<<<<< HEAD
-
-            # ensure units and name are named consistently
-            mdata.units_label = self.units_label
-            mdata.name_label = self.name_label
-        else:
-            data = DataFrame(None)
-            mdata = _meta.Meta(units_label=self.units_label,
-                               name_label=self.name_label)
-=======
+
             # ensure units and name are named consistently in new Meta
             # object as specified by user upon Instrument instantiation
             mdata.accept_default_labels(self)
@@ -617,7 +588,6 @@
                         plot_label = self.plot_label, axis_label = self.axis_label,
                         scale_label = self.scale_label, min_label = self.min_label,
                         max_label = self.max_label, fill_label=self.fill_label)
->>>>>>> afdd6509
 
         output_str = '{platform} {name} {tag} {sat_id}'
         output_str = output_str.format(platform=self.platform,
@@ -630,12 +600,8 @@
             if not isinstance(mdata, _meta.Meta):
                 raise TypeError('Metadata returned must be a pysat.Meta object')
             if date is not None:
-<<<<<<< HEAD
                 output_str = ' '.join(('Returning', output_str, 'data for',
                                        date.strftime('%D')))
-=======
-                output_str = ' '.join(('Returning', output_str, 'data for', date.strftime('%m/%d/%y')))
->>>>>>> afdd6509
             else:
                 if len(fname) == 1:
                     # this check was zero
@@ -646,12 +612,8 @@
                                            fname[0], '::', fname[-1]))
         else:
             # no data signal
-<<<<<<< HEAD
             output_str = ' '.join(('No', output_str, 'data for',
-                                   date.strftime('%D')))
-=======
-            output_str = ' '.join(('No', output_str, 'data for', date.strftime('%m/%d/%y')))
->>>>>>> afdd6509
+                                   date.strftime('%m/%d/%y')))
         # remove extra spaces, if any
         output_str = " ".join(output_str.split())
         print (output_str)                
@@ -1308,18 +1270,10 @@
                 obj[item] = {'Lablxis': obj[item, 'CatDesc']}
                 obj[item] = {'Labl_Ptr_#': obj[item, 'CatDesc']}
                 obj[item] = {'_FillValue':  obj[item, self.fill_label]}
-
-        
-<<<<<<< HEAD
-    def to_netcdf4(self, fname=None, base_instrument=None, epoch_name='epoch',
-                   zlib=False):
-=======
+        
+ 
     def to_netcdf4(self, fname=None, base_instrument=None, epoch_name='Epoch',
-                   zlib=False,
-                   complevel=4,
-                   shuffle=True):
-
->>>>>>> afdd6509
+                   zlib=False, complevel=4, shuffle=True):
         """Stores loaded data into a netCDF3/4 file.
         
         Parameters
@@ -1373,16 +1327,11 @@
             out_data.createDimension(epoch_name, num)
             
             # write out the datetime index
-<<<<<<< HEAD
             cdfkey = out_data.createVariable(epoch_name, 'i8',
                                              dimensions=(epoch_name),
-                                             zlib=zlib) #, chunksizes=1)
-=======
-            cdfkey = out_data.createVariable(epoch_name, 'i8', dimensions=(epoch_name),
                                              zlib=zlib,
                                              complevel=complevel,
                                              shuffle=shuffle) #, chunksizes=1)
->>>>>>> afdd6509
             new_dict = {}
             new_dict[self.meta.name_label] = epoch_name
             new_dict[self.meta.units_label] = 'Milliseconds since 1970-1-1 00:00:00'
@@ -1416,13 +1365,9 @@
                                          'Time_Scale':'UTC', 
                                          'MonoTon': int(data.is_monotonic)}   
                         new_dict = self.meta[key].to_dict()
-<<<<<<< HEAD
                         new_dict = self._filter_netcdf4_metadata(new_dict,
                                                                  coltype)
-=======
-                        new_dict = self._filter_netcdf4_metadata(new_dict, coltype)
                         # print ('top ', new_dict)
->>>>>>> afdd6509
                         cdfkey.setncatts(new_dict)
                     except KeyError:
                         print(', '.join(('Unable to find MetaData for', key)))
@@ -1437,17 +1382,9 @@
                     # use info in coltype to get real datatype
                     if (coltype == type(' ')) or (coltype == type(u' ')):
                         # dealing with a string
-<<<<<<< HEAD
                         cdfkey = out_data.createVariable(key, coltype, \
-                            dimensions=(epoch_name), zlib=zlib) #, chunksizes=1)
-=======
-                        cdfkey = out_data.createVariable(key,
-                                                         coltype,
-                                                         dimensions=(epoch_name),
-                                                         zlib=zlib,
-                                                         complevel=complevel,
-                                                         shuffle=shuffle) #, chunksizes=1)
->>>>>>> afdd6509
+                            dimensions=(epoch_name), zlib=zlib, \
+                            complevel=complevel, shuffle=shuffle) #, chunksizes=1)
                         # attach any meta data
                         try:
                             # attach dimension metadata
@@ -1477,13 +1414,9 @@
 
                         for i, dim in enumerate(dims[:-1]):
                             # don't need to go over last dimension value,
-<<<<<<< HEAD
-                            # it covers number of columns
-                            obj_dim_names.append(key+'_dimension_%i' % (i+1))
-=======
+
                             # it covers number of columns (if a frame)
                             obj_dim_names.append(key)
->>>>>>> afdd6509
                             out_data.createDimension(obj_dim_names[-1], dim)
                         # total dimensions stored for object are epoch plus
                         # ones just above
@@ -1507,15 +1440,6 @@
                         for col in iterable:
                             if is_frame:
                                 data, coltype, _ = self._get_data_info(self[key].iloc[data_loc][col], file_format)
-<<<<<<< HEAD
-                            else:
-                                data, coltype, _ = self._get_data_info(self[key].iloc[data_loc], file_format)
-                            cdfkey = out_data.createVariable(key + '_' + col,
-                                                             coltype,
-                                                             dimensions=var_dim,
-                                                             zlib=zlib) #, chunksizes=1)
-                            if is_frame:
-=======
                                 cdfkey = out_data.createVariable(key + '_' + col,
                                                                  coltype,
                                                                  dimensions=var_dim,
@@ -1524,7 +1448,6 @@
                                                                  shuffle=shuffle) #, chunksizes=1)
 
 
->>>>>>> afdd6509
                                 # attach any meta data
                                 try:
                                     self.meta[key][col] = {'Depend_0':epoch_name,
@@ -1579,18 +1502,12 @@
                                
                         # store the dataframe index for each time of main dataframe
                         data, coltype, datetime_flag = self._get_data_info(self[key].iloc[data_loc].index, file_format)
-<<<<<<< HEAD
-                        cdfkey = out_data.createVariable(key+'_dimension_1',
-                                                         coltype,
-                                                         dimensions=var_dim,
-                                                         zlib=zlib) #, chunksizes=1)
-=======
+
                         cdfkey = out_data.createVariable(key,
                                                          coltype, dimensions=var_dim,
                                                          zlib=zlib,
                                                          complevel=complevel,
                                                          shuffle=shuffle) #, chunksizes=1)
->>>>>>> afdd6509
                         if datetime_flag:
                             #print('datetime flag')                            
                             new_dict = {}
