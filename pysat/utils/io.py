--- conflicted
+++ resolved
@@ -486,12 +486,8 @@
                                                'data in pandas. Please use',
                                                'xarray for this file.')))
 
-<<<<<<< HEAD
-            # We now have a list of keys that need to go into a DataFrame,
-=======
             # TODO(#913): Remove 2D support
             # We now have a list of keys that need to go into a dataframe,
->>>>>>> 23ead865
             # could be more than one, collect unique dimensions for 2D keys
             for dim in set(two_d_dims):
                 # First or second dimension could be epoch. Use other
