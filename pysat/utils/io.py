--- conflicted
+++ resolved
@@ -696,22 +696,11 @@
 
 def load_netcdf(fnames, strict_meta=False, file_format='NETCDF4',
                 epoch_name=None, epoch_unit='ms', epoch_origin='unix',
-<<<<<<< HEAD
-                pandas_format=True, decode_timedelta=False, meta_kwargs=None,
-                labels=None, meta_processor=None, meta_translation=None,
-                drop_meta_labels=None, decode_times=None):
-=======
                 pandas_format=True, decode_timedelta=False,
-                combine_by_coords=True,
-                labels={'units': ('units', str), 'name': ('long_name', str),
-                        'notes': ('notes', str), 'desc': ('desc', str),
-                        'min_val': ('value_min', np.float64),
-                        'max_val': ('value_max', np.float64),
-                        'fill_val': ('fill', np.float64)},
+                combine_by_coords=True, meta_kwargs=None, labels=None,
                 meta_processor=None, meta_translation=None,
                 drop_meta_labels=None, decode_times=None,
                 strict_dim_check=True):
->>>>>>> 3925035d
     """Load netCDF-3/4 file produced by pysat.
 
     Parameters
@@ -752,18 +741,14 @@
         Used for xarray data (`pandas_format` is False).  If True, variables
         with unit attributes that  are 'timelike' ('hours', 'minutes', etc) are
         converted to `np.timedelta64`. (default=False)
-<<<<<<< HEAD
+    combine_by_coords : bool
+        Used for xarray data (`pandas_format` is False) when loading a
+        multi-file dataset. If True, uses `xarray.combine_by_coords`. If False,
+        uses `xarray.combine_nested`. (default=True)
     meta_kwargs : dict or NoneType
         Dict to specify custom Meta initialization or None to use Meta
         defaults (default=None)
     labels : dict or NoneType
-=======
-    combine_by_coords : bool
-        Used for xarray data (`pandas_format` is False) when loading a
-        multi-file dataset. If True, uses `xarray.combine_by_coords`. If False,
-        uses `xarray.combine_nested`. (default=True)
-    labels : dict
->>>>>>> 3925035d
         Dict where keys are the label attribute names and the values are tuples
         that have the label values and value types in that order. None to use
         meta defaults.  Deprecated, use `meta_kwargs` instead. (default=None)
@@ -836,12 +821,8 @@
                                         epoch_unit=epoch_unit,
                                         epoch_origin=epoch_origin,
                                         decode_timedelta=decode_timedelta,
-<<<<<<< HEAD
+                                        combine_by_coords=combine_by_coords,
                                         meta_kwargs=meta_kwargs, labels=labels,
-=======
-                                        combine_by_coords=combine_by_coords,
-                                        labels=labels,
->>>>>>> 3925035d
                                         meta_processor=meta_processor,
                                         meta_translation=meta_translation,
                                         drop_meta_labels=drop_meta_labels,
@@ -1228,20 +1209,10 @@
 
 def load_netcdf_xarray(fnames, strict_meta=False, file_format='NETCDF4',
                        epoch_name='time', epoch_unit='ms', epoch_origin='unix',
-<<<<<<< HEAD
-                       decode_timedelta=False, meta_kwargs=None, labels=None,
-=======
                        decode_timedelta=False, combine_by_coords=True,
-                       labels={'units': ('units', str),
-                               'name': ('long_name', str),
-                               'notes': ('notes', str), 'desc': ('desc', str),
-                               'min_val': ('value_min', np.float64),
-                               'max_val': ('value_max', np.float64),
-                               'fill_val': ('fill', np.float64)},
->>>>>>> 3925035d
-                       meta_processor=None, meta_translation=None,
-                       drop_meta_labels=None, decode_times=False,
-                       strict_dim_check=True):
+                       meta_kwargs=None, labels=None, meta_processor=None,
+                       meta_translation=None, drop_meta_labels=None,
+                       decode_times=False, strict_dim_check=True):
     """Load netCDF-3/4 file produced by pysat into an xarray Dataset.
 
     Parameters
@@ -1276,18 +1247,13 @@
     decode_timedelta : bool
         If True, variables with unit attributes that are 'timelike' ('hours',
         'minutes', etc) are converted to `np.timedelta64`. (default=False)
-<<<<<<< HEAD
-    meta_kwargs : dict or NoneType
+    combine_by_coords : bool
+        Used for xarray data (`pandas_format` is False) when loading a
+        multi-file dataset. If True, uses `xarray.combine_by_coords`. If False,
+        uses `xarray.combine_nested`. (default=True)    meta_kwargs : dict or NoneType
         Dict to specify custom Meta initialization or None to use Meta
         defaults (default=None)
     labels : dict or NoneType
-=======
-    combine_by_coords : bool
-        Used for xarray data (`pandas_format` is False) when loading a
-        multi-file dataset. If True, uses `xarray.combine_by_coords`. If False,
-        uses `xarray.combine_nested`. (default=True)
-    labels : dict
->>>>>>> 3925035d
         Dict where keys are the label attribute names and the values are tuples
         that have the label values and value types in that order or None to use
         Meta defaults. Deprecated, use `meta_kwargs` instead. (default=None)
