--- conflicted
+++ resolved
@@ -372,13 +372,8 @@
         is provided by pysat to the instrument_module.list_files
         functions as data_path.
     search_str : string
-<<<<<<< HEAD
         String used to search for local files. For example,
-        `cnofs_cindi_ivm_500ms_????????_v??.cdf` or 'inst-name-*-v??.cdf'
-=======
-        String for searching local file system, including wildcard characters.
-        Examples include `inst-name-????????-v??.cdf`, `inst-name-*-v??.cdf`
->>>>>>> 203b807c
+        `cnofs_cindi_ivm_500ms_????????_v??.cdf` or `inst-name-*-v??.cdf`
 
     Returns
     -------
