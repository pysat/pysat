--- conflicted
+++ resolved
@@ -8,54 +8,7 @@
 import importlib
 import netCDF4
 import numpy as np
-<<<<<<< HEAD
 import os
-=======
-import warnings
-
-import xarray as xr
-
-import pysat
-
-
-def set_data_dir(path=None, store=True):
-    """
-    Set the top level directory pysat uses to look for data and reload.
-
-    Parameters
-    ----------
-    path : string
-        valid path to directory pysat uses to look for data
-    store : bool
-        if True, store data directory for future runs
-    """
-
-    import os
-    import sys
-    import pysat
-    if sys.version_info[0] >= 3:
-        from importlib import reload as re_load
-    else:
-        re_load = reload
-
-    # account for a user prefix in the path, such as ~
-    path = os.path.expanduser(path)
-    # account for the presence of $HOME or similar
-    path = os.path.expandvars(path)
-
-    if os.path.isdir(path):
-        if store:
-            with open(os.path.join(os.path.expanduser('~'), '.pysat',
-                                   'data_path.txt'), 'w') as f:
-                f.write(path)
-        pysat.data_dir = path
-        pysat._files = re_load(pysat._files)
-        pysat._instrument = re_load(pysat._instrument)
-    else:
-        raise ValueError('Path %s does not lead to a valid directory.' % path)
-
->>>>>>> 2916ff7c
-
 import pandas as pds
 from portalocker import Lock
 import xarray as xr
@@ -164,7 +117,6 @@
 
 
 def load_netcdf4(fnames=None, strict_meta=False, file_format=None,
-<<<<<<< HEAD
                  epoch_name='Epoch', pandas_format=True,
                  labels={'units': ('units', str), 'name': ('long_name', str),
                          'notes': ('notes', str), 'desc': ('desc', str),
@@ -173,15 +125,6 @@
                          'min_val': ('value_min', float),
                          'max_val': ('value_max', float),
                          'fill_val': ('fill', float)}):
-=======
-                 epoch_name='Epoch', units_label='units',
-                 name_label='long_name', notes_label='notes',
-                 desc_label='desc', plot_label='label', axis_label='axis',
-                 scale_label='scale', min_label='value_min',
-                 max_label='value_max', fill_label='fill',
-                 pandas_format=True):
-    # unix_time=False, **kwargs):
->>>>>>> 2916ff7c
     """Load netCDF-3/4 file produced by pysat.
 
     Parameters
@@ -216,23 +159,12 @@
     meta : pysat.Meta
         Meta data
 
-<<<<<<< HEAD
     Raises
     ------
     ValueError
         If kwargs that should be args are not set on instantiation.
 
     """
-=======
-    import copy
-    import netCDF4
-    import pandas as pds
-    import pysat
-    try:
-        basestring
-    except NameError:
-        basestring = str
->>>>>>> 2916ff7c
 
     if fnames is None:
         raise ValueError("Must supply a filename/list of filenames")
@@ -249,27 +181,11 @@
     running_store = []
     two_d_keys = []
     two_d_dims = []
-<<<<<<< HEAD
     meta = pysat.Meta(labels=labels)
-=======
-    three_d_keys = []
-    three_d_dims = []
-    mdata = pysat.Meta(units_label=units_label,
-                       name_label=name_label,
-                       notes_label=notes_label,
-                       desc_label=desc_label,
-                       plot_label=plot_label,
-                       axis_label=axis_label,
-                       scale_label=scale_label,
-                       min_label=min_label,
-                       max_label=max_label,
-                       fill_label=fill_label)
->>>>>>> 2916ff7c
 
     if pandas_format:
         for fname in fnames:
             with netCDF4.Dataset(fname, mode='r', format=file_format) as data:
-<<<<<<< HEAD
                 # Build a dictionary with all global ncattrs and add those
                 # attributes to a pysat meta object
                 for ncattr in data.ncattrs():
@@ -283,79 +199,39 @@
                 for key in data.variables.keys():
                     # Load the metadata.  From here group unique dimensions and
                     # act accordingly, 1D, 2D, 3D
-=======
-                # build up dictionary with all global ncattrs
-                # and add those attributes to a pysat meta object
-                ncattrsList = data.ncattrs()
-                for d in ncattrsList:
-                    if hasattr(mdata, d):
-                        mdata.__setattr__(d+'_', data.getncattr(d))
-                    else:
-                        mdata.__setattr__(d, data.getncattr(d))
-
-                loadedVars = {}
-                for key in data.variables.keys():
-                    # load up metadata.  From here group unique
-                    # dimensions and act accordingly, 1D, 2D, 3D
->>>>>>> 2916ff7c
                     if len(data.variables[key].dimensions) == 1:
                         if pandas_format:
-                            # load 1D data variable
-                            # assuming basic time dimension
-<<<<<<< HEAD
+                            # Load 1D data variables, assuming basic
+                            # time dimension
                             loaded_vars[key] = data.variables[key][:]
-=======
-                            loadedVars[key] = data.variables[key][:]
->>>>>>> 2916ff7c
-                        # load up metadata
+
+                        # Load up metadata
                         meta_dict = {}
                         for nc_key in data.variables[key].ncattrs():
                             meta_dict[nc_key] = \
-<<<<<<< HEAD
                                 data.variables[key].getncattr(nc_key)
                         meta[key] = meta_dict
-=======
-                                    data.variables[key].getncattr(nc_key)
-                        mdata[key] = meta_dict
->>>>>>> 2916ff7c
+
                     if len(data.variables[key].dimensions) == 2:
-                        # part of dataframe within dataframe
+                        # Part of dataframe within dataframe
                         two_d_keys.append(key)
                         two_d_dims.append(data.variables[key].dimensions)
 
-<<<<<<< HEAD
                     if len(data.variables[key].dimensions) >= 3:
                         raise ValueError(' '.join(('pysat only supports 1D',
                                                    'and 2D data in pandas.',
                                                    'Please use xarray for',
                                                    'this data product.')))
-=======
-                    if len(data.variables[key].dimensions) == 3:
-                        warnings.warn(' '.join(["Support for 3D data in pandas",
-                                                "will be removed in pysat 3.0",
-                                                "Please use xarray for",
-                                                "multi-dimension data."]),
-                                      DeprecationWarning, stacklevel=2)
-                        # part of full/dedicated dataframe within dataframe
-                        three_d_keys.append(key)
-                        three_d_dims.append(data.variables[key].dimensions)
->>>>>>> 2916ff7c
-
-                # we now have a list of keys that need to go into a dataframe,
+
+                # We now have a list of keys that need to go into a dataframe,
                 # could be more than one, collect unique dimensions for 2D keys
                 for dim in set(two_d_dims):
-                    # first or second dimension could be epoch
-                    # Use other dimension name as variable name
+                    # First or second dimension could be epoch. Use other
+                    # dimension name as variable name
                     if dim[0] == epoch_name:
-<<<<<<< HEAD
                         obj_key = dim[1]
                     elif dim[1] == epoch_name:
                         obj_key = dim[0]
-=======
-                        obj_key_name = dim[1]
-                    elif dim[1] == epoch_name:
-                        obj_key_name = dim[0]
->>>>>>> 2916ff7c
                     else:
                         raise KeyError('Epoch not found!')
                     # collect variable names associated with dimension
@@ -366,17 +242,12 @@
                     for i in idx:
                         obj_var_keys.append(two_d_keys[i])
                         clean_var_keys.append(
-<<<<<<< HEAD
                             two_d_keys[i].split(obj_key + '_')[-1])
-=======
-                                two_d_keys[i].split(obj_key_name + '_')[-1])
->>>>>>> 2916ff7c
-
-                    # figure out how to index this data, it could provide its
+
+                    # Figure out how to index this data, it could provide its
                     # own index - or we may have to create simple integer based
                     # DataFrame access. If the dimension is stored as its own
                     # variable then use that info for index
-<<<<<<< HEAD
                     if obj_key in obj_var_keys:
                         # string used to indentify dimension also in
                         # data.variables will be used as an index
@@ -385,48 +256,20 @@
                         # datetime index
                         if data.variables[obj_key].getncattr(
                                 meta.labels.name) == epoch_name:
-=======
-                    if obj_key_name in obj_var_keys:
-                        # string used to indentify dimension also in
-                        # data.variables will be used as an index
-                        index_key_name = obj_key_name
-                        # if the object index uses UNIX time, process into
-                        # datetime index
-                        if data.variables[obj_key_name].getncattr(name_label) == \
-                                epoch_name:
->>>>>>> 2916ff7c
-                            # name to be used in DataFrame index
+                            # Name to be used in DataFrame index
                             index_name = epoch_name
                             time_index_flag = True
                         else:
                             time_index_flag = False
-                            # label to be used in DataFrame index
-<<<<<<< HEAD
+                            # Label to be used in DataFrame index
                             index_name = data.variables[obj_key].getncattr(
                                 meta.labels.name)
-=======
-                            index_name = \
-                                data.variables[obj_key_name].getncattr(name_label)
->>>>>>> 2916ff7c
                     else:
-                        # dimension is not itself a variable
+                        # Dimension is not itself a variable
                         index_key_name = None
 
-                    # iterate over the variables and grab metadata
-<<<<<<< HEAD
+                    # Iterate over the variables and grab metadata
                     dim_meta_data = pysat.Meta(labels=labels)
-=======
-                    dim_meta_data = pysat.Meta(units_label=units_label,
-                                               name_label=name_label,
-                                               notes_label=notes_label,
-                                               desc_label=desc_label,
-                                               plot_label=plot_label,
-                                               axis_label=axis_label,
-                                               scale_label=scale_label,
-                                               min_label=min_label,
-                                               max_label=max_label,
-                                               fill_label=fill_label)
->>>>>>> 2916ff7c
 
                     for key, clean_key in zip(obj_var_keys, clean_var_keys):
                         # store attributes in metadata, exept for dim name
@@ -438,171 +281,82 @@
 
                     dim_meta_dict = {'meta': dim_meta_data}
                     if index_key_name is not None:
-                        # add top level meta
-<<<<<<< HEAD
+                        # Add top level meta
                         for nc_key in data.variables[obj_key].ncattrs():
                             dim_meta_dict[nc_key] = \
                                 data.variables[obj_key].getncattr(nc_key)
                         meta[obj_key] = dim_meta_dict
-=======
-                        for nc_key in data.variables[obj_key_name].ncattrs():
-                            dim_meta_dict[nc_key] = \
-                                data.variables[obj_key_name].getncattr(nc_key)
-                        mdata[obj_key_name] = dim_meta_dict
->>>>>>> 2916ff7c
-
-                    # iterate over all variables with this dimension
+
+                    # Iterate over all variables with this dimension
                     # data storage, whole shebang
                     loop_dict = {}
-                    # list holds a series of slices, parsed from dict above
+
+                    # List holds a series of slices, parsed from dict above
                     loop_list = []
                     for key, clean_key in zip(obj_var_keys, clean_var_keys):
                         # data
                         loop_dict[clean_key] = \
                             data.variables[key][:, :].flatten(order='C')
-                    # number of values in time
+
+                    # Number of values in time
                     loop_lim = data.variables[obj_var_keys[0]].shape[0]
-                    # number of values per time
-<<<<<<< HEAD
+
+                    # Number of values per time
                     step = len(data.variables[obj_var_keys[0]][0, :])
-=======
-                    step_size = len(data.variables[obj_var_keys[0]][0, :])
->>>>>>> 2916ff7c
-                    # check if there is an index we should use
+
+                    # Check if there is an index we should use
                     if not (index_key_name is None):
-                        # an index was found
+                        # An index was found
                         time_var = loop_dict.pop(index_key_name)
                         if time_index_flag:
-                            # create datetime index from data
+                            # Create datetime index from data
                             time_var = pds.to_datetime(1E6 * time_var)
                         new_index = time_var
                         new_index_name = index_name
                     else:
-                        # using integer indexing
+                        # Using integer indexing
                         new_index = np.arange((loop_lim * step),
                                               dtype=int) % step
                         new_index_name = 'index'
-                    # load all data into frame
+
+                    # Load all data into frame
                     if len(loop_dict.keys()) > 1:
                         loop_frame = pds.DataFrame(loop_dict,
                                                    columns=clean_var_keys)
-<<<<<<< HEAD
                         if obj_key in loop_frame:
                             del loop_frame[obj_key]
-                        # break massive frame into bunch of smaller frames
+
+                        # Break massive frame into bunch of smaller frames
                         for i in np.arange(loop_lim, dtype=int):
                             loop_list.append(loop_frame.iloc[(step * i):
                                                              (step * (i + 1)),
                                                              :])
                             loop_list[-1].index = new_index[(step * i):
                                                             (step * (i + 1))]
-=======
-                        if obj_key_name in loop_frame:
-                            del loop_frame[obj_key_name]
-                        # break massive frame into bunch of smaller frames
-                        for i in np.arange(loop_lim, dtype=int):
-                            loop_list.append(loop_frame.iloc[step_size*i:step_size*(i+1), :])
-                            loop_list[-1].index = new_index[step_size*i:step_size*(i+1)]
->>>>>>> 2916ff7c
                             loop_list[-1].index.name = new_index_name
                     else:
                         loop_frame = pds.Series(loop_dict[clean_var_keys[0]],
                                                 name=obj_var_keys[0])
-                        # break massive series into bunch of smaller series
+
+                        # Break massive series into bunch of smaller series
                         for i in np.arange(loop_lim, dtype=int):
-<<<<<<< HEAD
                             loop_list.append(loop_frame.iloc[(step * i):
                                                              (step * (i + 1))])
                             loop_list[-1].index = new_index[(step * i):
                                                             (step * (i + 1))]
-=======
-                            loop_list.append(loop_frame.iloc[step_size*i:step_size*(i+1)])
-                            loop_list[-1].index = new_index[step_size*i:step_size*(i+1)]
->>>>>>> 2916ff7c
                             loop_list[-1].index.name = new_index_name
 
-                    # add 2D object data, all based on a unique dimension within
+                    # Add 2D object data, all based on a unique dimension within
                     # netCDF, to loaded data dictionary
-<<<<<<< HEAD
                     loaded_vars[obj_key] = loop_list
                     del loop_list
 
-                # prepare dataframe index for this netcdf file
+                # Prepare dataframe index for this netcdf file
                 time_var = loaded_vars.pop(epoch_name)
-=======
-                    loadedVars[obj_key_name] = loop_list
-                    del loop_list
-
-                # we now have a list of keys that need to go into a dataframe,
-                # could be more than one, collect unique dimensions for 2D keys
-                for dim in set(three_d_dims):
-                    # collect variable names associated with dimension
-                    idx_bool = [dim == i for i in three_d_dims]
-                    idx, = np.where(np.array(idx_bool))
-                    obj_var_keys = []
-                    for i in idx:
-                        obj_var_keys.append(three_d_keys[i])
-
-                    for obj_key_name in obj_var_keys:
-                        # store attributes in metadata
-                        meta_dict = {}
-                        for nc_key in data.variables[obj_key_name].ncattrs():
-                            meta_dict[nc_key] = \
-                                data.variables[obj_key_name].getncattr(nc_key)
-                        mdata[obj_key_name] = meta_dict
-
-                        # iterate over all variables with this dimension and store
-                        # data
-                        loop_dict = {}
-                        # list holds a series of slices, parsed from dict above
-                        loop_list = []
-                        loop_dict[obj_key_name] = \
-                            data.variables[obj_key_name][:, :, :]
-                        # number of values in time
-                        loop_lim = data.variables[obj_key_name].shape[0]
-                        # number of values per time
-                        step_size_x = len(data.variables[obj_key_name][0, :, 0])
-                        step_size_y = len(data.variables[obj_key_name][0, 0, :])
-                        step_size = step_size_x
-                        loop_dict[obj_key_name] = \
-                            loop_dict[obj_key_name].reshape((loop_lim*step_size_x,
-                                                             step_size_y))
-                        # check if there is an index we should use
-                        if not (index_key_name is None):
-                            # an index was found
-                            time_var = loop_dict.pop(index_key_name)
-                            if time_index_flag:
-                                # create datetime index from data
-                                time_var = pds.to_datetime(1E6 * time_var)
-                            new_index = time_var
-                            new_index_name = index_name
-                        else:
-                            # using integer indexing
-                            new_index = np.arange(loop_lim*step_size,
-                                                  dtype=int) % step_size
-                            new_index_name = 'index'
-                        # load all data into frame
-                        loop_frame = pds.DataFrame(loop_dict[obj_key_name])
-                        # del loop_frame['dimension_1']
-                        # break massive frame into bunch of smaller frames
-                        for i in np.arange(loop_lim, dtype=int):
-                            loop_list.append(loop_frame.iloc[step_size*i:step_size*(i+1), :])
-                            loop_list[-1].index = new_index[step_size*i:step_size*(i+1)]
-                            loop_list[-1].index.name = new_index_name
-
-                        # add 2D object data, all based on a unique dimension
-                        # within netCDF, to loaded data dictionary
-                        loadedVars[obj_key_name] = loop_list
-                        del loop_list
-
-                # prepare dataframe index for this netcdf file
-                time_var = loadedVars.pop(epoch_name)
->>>>>>> 2916ff7c
-
-                # convert from GPS seconds to seconds used in pandas (unix time,
+
+                # Convert from GPS seconds to seconds used in pandas (unix time,
                 # no leap)
                 # time_var = convert_gps_to_unix_seconds(time_var)
-<<<<<<< HEAD
                 loaded_vars[epoch_name] = pds.to_datetime(
                     (1E6 * time_var).astype(int))
                 running_store.append(loaded_vars)
@@ -612,21 +366,10 @@
                     if saved_meta is None:
                         saved_meta = meta.copy()
                     elif (meta != saved_meta):
-=======
-                loadedVars[epoch_name] = \
-                    pds.to_datetime((1E6 * time_var).astype(int))
-                running_store.append(loadedVars)
-                running_idx += len(loadedVars[epoch_name])
-
-                if strict_meta:
-                    if saved_mdata is None:
-                        saved_mdata = copy.deepcopy(mdata)
-                    elif (mdata != saved_mdata):
->>>>>>> 2916ff7c
                         raise ValueError(' '.join(('Metadata across filenames',
                                                    'is not the same.')))
 
-        # combine all of the data loaded across files together
+        # Combine all of the data loaded across files together
         out = []
         for item in running_store:
             out.append(pds.DataFrame.from_records(item, index=epoch_name))
@@ -641,7 +384,6 @@
             meta_dict = {}
             for nc_key in out.variables[key].attrs.keys():
                 meta_dict[nc_key] = out.variables[key].attrs[nc_key]
-<<<<<<< HEAD
             meta[key] = meta_dict
             # Remove variable attributes from the data object
             out.variables[key].attrs = {}
@@ -987,18 +729,3 @@
         os.fsync(self.fh.fileno())
 
         super(NetworkLock, self).release()
-=======
-            mdata[key] = meta_dict
-            # Remove variable attributes from the data object
-            out.variables[key].attrs = {}
-        # Copy the file attributes from the data object to the metadata
-        for d in out.attrs.keys():
-            if hasattr(mdata, d):
-                mdata.__setattr__(d+'_', out.attrs[d])
-            else:
-                mdata.__setattr__(d, out.attrs[d])
-        # Remove attributes from the data object
-        out.attrs = {}
-
-    return out, mdata
->>>>>>> 2916ff7c
