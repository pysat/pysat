--- conflicted
+++ resolved
@@ -414,7 +414,6 @@
                 # pull out requested orbit
                 if orbit == -1:
                     # load orbit data into data
-<<<<<<< HEAD
                     self.sat.data = self.sat[self._orbit_breaks[self.num + orbit]:]
                     self.current = self.num + orbit + 1
                 elif ((orbit < 0) & (orbit >= -self.num)):
@@ -427,19 +426,6 @@
                     # load orbit data into data
                     self.sat.data = self.sat[self._orbit_breaks[orbit - 1]:self._orbit_breaks[orbit]]
                     self.current = orbit
-=======
-                    self.sat.data = self._fullDayData[self._orbit_breaks[self.num + orbit]:]
-                    self._current = self.num + orbit + 1
-                elif ((orbit < 0) & (orbit >= -self.num)):
-                    # load orbit data into data
-                    self.sat.data = self._fullDayData[
-                                    self._orbit_breaks[self.num + orbit]:self._orbit_breaks[self.num + orbit + 1]]
-                    self._current = self.num + orbit + 1
-                elif (orbit < self.num) & (orbit != 0):
-                    # load orbit data into data
-                    self.sat.data = self._fullDayData[self._orbit_breaks[orbit - 1]:self._orbit_breaks[orbit]]
-                    self._current = orbit
->>>>>>> 4fd2d315
                 elif orbit == self.num:
                     self.sat.data = self.sat[self._orbit_breaks[orbit - 1]:]
                     # recent addition, wondering why it wasn't there before,
