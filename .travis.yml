--- conflicted
+++ resolved
@@ -14,19 +14,6 @@
     - gfortran
     - libncurses5-dev
 
-<<<<<<< HEAD
-before_install:
-  - pip install coveralls
-  - pip install future
-  - pip install pysatCDF >/dev/null
-  # Travis CI currently not working with cftime > 1.1.1
-  - pip install 'cftime==1.1.1'
-  # Travis CI currently not working with netCDF4 1.5.3
-  - pip install 'netCDF4<1.5.3'
-
-# command to install dependencies
-=======
->>>>>>> 93a0df27
 install:
   - sudo apt-get update
   # We do this conditionally because it saves us some downloading if the
