# Change Log
All notable changes to this project will be documented in this file.
This project adheres to [Semantic Versioning](http://semver.org/).

## [3.0.0] - 2020-12-10
- New Features
  - Added registry module for registering custom external instruments
  - Added Meta.mutable flag to control attribute mutability
  - custom.attach replaces custom.add
  - Unit tests are now pytest compatible, use parametrize, and have improved
    messages when failures are encountered
  - Added altitudes to test instruments
  - New flags added to instruments to streamline unit testing:
    `_test_download`, `_test_download_travis`, `_password_req`
  - methods.nasa_cdaweb.list_files moved to methods.general
  - `strict_time_flag` now defaults to True
  - Use of start / stop notation in remote_file_list
  - Added variable rename method to Instrument object (#91)
  - Migrated file methods to pysat.utils.files (#336)
  - Added support for loading more than one day/file (#56)
  - Added support for iterating over a dataset a with a loaded data width and
    stepsize larger than a single day/file
  - Added check for inconsistent inputs when loading data via Instrument
  - Added file locking for thread-safe behavior (#304)
  - Allow the Instrument object to be initialized with optional kwargs for any
    of the standard methods (not just load).
  - Added support for 'cycle' in addition to 'version' and 'revision' for
    filename conventions.
<<<<<<< HEAD
  - Integrated Custom class directly into Instrument to support mixed use
    of Constellation/Instrument objects in code (#540)
  - Made underlying custom data structures visible (#529)
  - Updated data_mode method name to custom_attach for the Constellation object (#540)
  - Added support for custom 'add' methods to return xarray.Datasets
=======
  - Added testing utility functions.
>>>>>>> 83cc1ccf
- Deprecations
  - Migraged instruments to pysatMadrigal, pysatNASA, pysatSpaceWeather,
    pysatIncubator, pysatModels, pysatCDAAC, and pysatMissions
  - Removed ssnl
  - Removed utils.stats
  - Removed model_utils
  - Removed deprecated pandas.Panel
  - imports datetime from datetime, not pandas (deprecated)
  - import DataFrame and Series directly from pandas, not pysat
  - Removed coords.scale_units
  - Removed time.season_date_range
  - DeprecationWarning for strict_time_flag only triggered if sloppy data is
    found
  - Remove convenience methods imported from pandas
  - Changed the default `custom.attach` input to allow keyword argument use
    when additional function input is required
  - Removed python 2.7 syntax
  - Removed utils.coords.geodetic_to_geocentric
  - Removed utils.coords.geodetic_to_geocentric_horizontal
  - Removed utils.coords.spherical_to_cartesian
  - Removed utils.coords.global_to_local_cartesian
  - Removed utils.coords.local_horizontal_to_global_geo
  - Deprecation Warnings for methods in `pysat._files`
  - Addressed several Warnings raised by incorrect use of dependent packages
  - Deprecated use of inst_id for number of simulated samples for test
    instruments
  - Removed writing of custom Meta attributes (deprecated) when producing
    netCDF4 files
  - Removed unneeded description.txt file, using README instead
  - Changed `pysat.instruments.methods.general.list_files` kwarg
    `fake_monthly_files_from_daily` to `file_cadence`
  - Changed name of Instrument method `default` to `preprocess`
- Documentation
  - Added info on how to register new instruments
  - Fixed description of tag and inst_id behaviour in testing instruments
  - Added a tutorial for developers of instrument libraries for pysat
  - Added .zenodo.json file, to improve specification of authors in citation
  - Improved __str__ and __repr__ functions for basic classes
  - Improved docstring readability and consistency
  - Added Travis-CI testing for the documentation
  - Added a style guide for developers
  - Adopted standard for bounds. `stop` is an inclusive bound, `end` is
    exclusive
- Bug Fix
  - Fixed custom instrument attribute persistence upon load
  - Improved string handling robustness when writing netCDF4 files in Python 3
  - Improved pandas 1.1.0 compatibility in tests
  - Fixed coupling of two_digit_year_break keyword to underlying method in
    methods.general.list_files
  - Fixed additional file date range for monthly data with gaps
  - Fixed custom Meta attributes removal when transferred to instrument (#615)
  - Corrected iteration over Instrument within list comprehension
  - Removed unused input arguments
  - Corrects Instrument today, yesterday, and tomorrow methods by implementing
    datetime.datetime.utcnow
- Maintenance
  - nose dependency removed from unit tests
  - Specify dtype for empty pandas.Series for forward compatibility
  - Remove wildcard imports, relative imports
  - Include flake8 check as part of testing suites
  - Improve unit testing coverage of instrument functions and instrument object
  - Add tests for acknowledgements and references
  - Removed implicit conversion to integers in
    methods.general.convert_timestamp_to_datetime
  - Renamed `sat_id` Instrument keyword argument to `inst_id`
  - Updated instrument templates
  - Simplified internal logic in Instrument class
  - Updated Instrument.concat_func to behave as described in the docstring
  - Moved setup metadata to setup.cfg
  - Improve instrument tests for files
  - Use dt.timedelta instead of pds.DateOffSet where possible
  - Reduced code duplication throughout package

## [2.2.2] - 2020-12-31
 - New Features
    - netCDF4 files produced using `to_netcdf4()` now have an unlimited
      time dimension
 - Documentation
    - Updated guidance on numpy version for installation

## [2.2.1] - 2020-07-29
- Documentation
   - Improved organization of documentation on ReadTheDocs
- Bug Fix
   - Adopted .readthedocs.yml to restore online documentation on ReadTheDocs
   - Modified MANIFEST.in to include pysat_testing instruments
   - Rename default branch as `main`

## [2.2.0] - 2020-07-24
- New Features
   - Decreased time to load COSMIC GPS data by about 50%
   - Added DE2 Langmuir Probe, NACS, RPA, and WATS instruments
   - Updated `test_files.py` to be pytest compatible
   - Added check to ensure non-pysat keywords supplied at instantiation
     are supported by underlying data set methods
   - Updates to instrument testing objects for consistency
   - Changed madrigal methods to use `madrigalWeb` as a module rather than
     calling it externally
   - Added warning when FillValue metadata could lead to unexpected results
     when writing a netCDF4 file
   - Use conda to manage Travis CI test environment
   - Update ICON instrument file structure
   - Added NaN filter for metadata when writing netCDF4 files
   - Test instruments now part of compiled package for development elsewhere
   - Reviewed and improved documentation
   - Custom instrument keywords and defaults are now always found in inst.kwargs
   - Added support for ~ and $ variables when setting pysat data dir
   - Added custom.attach to make transitions to v3.0 easier
- Deprecation Warning
  - custom.add will be renamed custom.attach in pysat 3.0.0
  - Several functions in coords will be removed in pysat 3.0.0.  These functions will move to pysatMadrigal
    - geodetic_to_geocentric
    - geodetic_to_geocentric_horizontal
    - spherical_to_cartesian
    - global_to_local_cartesian
    - local_horizontal_to_global_geo
  - methods.nasa_cdaweb.list_files will move to methods.general.list_files in pysat 3.0.0.
- Documentation
  - Fixed description of tag and sat_id behaviour in testing instruments
  - Added discussion of github install, develop branches, and reqs to docs
- Bug Fix
  - `_files._attach_files` now checks for an empty file list before appending
  - Fixed boolean logic when checking for start and stop dates in `_instrument.download`
  - Fixed loading of COSMIC atmPrf files
  - Fixed feedback from COSMIC GPS when data not found on remote server
  - Fixed deprecation warning for pysat.utils.coords.scale_units
  - Fixed a bug when trying to combine empty f107 lists
  - Fixed a bug where `remote_file_list` would fail for some instruments.
  - Made import of methods more robust
  - Fixed `SettingWithCopyWarning` in `cnofs_ivm` cleaning routine
  - Fixed cosmic load method definition to include altitude_bin
  - Fixed pysat_testing method definition to include mangle_file_dates keyword
  - Added small time offsets (< 1s) to ensure COSMIC files and data have unique times
  - Updates to Travis CI environment
  - Removed `inplace` use in xarray `assign` function, which is no longer allowed
  - Removed old code and incorrect comments from F10.7 support
  - Updated use of numpy.linspace to be compatible with numpy 1.18.
  - Fixed output of orbit_info during print(inst)
  - Fixed a bug when requesting non-existent files from CDAWeb (#426)
  - Improved compatibility of parse_delimited_filenames (#439)
  - Fixed bug assigning dates to COSMIC files
  - Fixed bug limiting local time orbit breakdowns for instruments much slower
    than 1 Hz

## [2.1.0] - 2019-11-18
- New Features
   - Added new velocity format options to utils.coords.scale_units
   - Improved failure messages for utils.coords.scale_units
   - Added some tests for model_utils
   - Added option to to_netCDF that names variables in the written file
     based upon the strings in the Instrument.meta object
   - Improved compatibility with NASA ICON's file standards
   - Improved file downloading for Kp
   - Added keyword ignore_empty_files to pysat.Instrument and Files objects
     to filter out empty files from the stored file list
   - Added slice and list ability to meta
   - Converted all print statements to logging statements
   - Updated cleaning routines for C/NOFS IVM
   - Added S4 scintillation data to the cosmic-gps instrument
   - pysat no longer creates a default data directory. User must specify location.
   - User set custom attributes are transparently stored within Meta object and are
     available via both Instrument and Meta.
   - Improved robustness of required library specification across multiple
     platforms
- Code Restructure
  - Move `computational_form` to `ssnl`, old version is deprecated
  - Move `scale_units` to `utils._core`, old version is deprecated
  - Replace `season_date_range` with `create_date_range`, old version is deprecated
  - Added deprecation warnings to stat functions
  - Added deprecation warnings to `ssnl` and `model_utils`
  - Removed `pysat_sgp4` instrument
  - Added cleaning steps to the C/NOFS IVM ion fraction data
- Bug fix
   - Fixed implementation of utils routines in model_utils and jro_isr
   - Fixed error catching bug in model_utils
   - Updated Instrument.concat_data for consistency across pandas and xarray. Includes support for user provided keywords.
   - Fixed error introduced by upstream change in NOAA F10.7 file format
   - Fixed bugs in DEMETER file reading introduced by changes in codecs
   - Fixed issue with data access via Instrument object using time and name slicing and xarray. Added unit test.
   - Updated travis.yml to work under pysat organization
   - Added missing requirements (matplotlib, netCDF4)
   - Fixed a bug when trying to combine empty kp lists
   - Updated travis.yml to work with python 2.7.15 and beyond
   - Unit tests reload pysat_testing_xarray for xarray tests
   - Updated setup.py to not overwrite default `open` command from `codecs`
   - Updated Travis CI settings to allow forks to run tests on local travis accounts
   - Fixed keep method to be case insensitive
   - Fixed a bug with COSMIC GPS downloads
   - Fixed selection bugs in the DEMETER IAP, CNOFS IVM, and model_utils routines
   - Updated URL link in setup.py
- Documentation
  - Added info on how to cite the code and package.
  - Updated instrument docstring
  - Corrected pysat.Instrument examples using COSMIC

## [2.0.0] - 2019-07-11
 - New Features
   - `pysatData` directory created in user's home directory if no directory specified
   - Added preliminary support for `xarray` to the `instrument` object
   - Support for `today`, `tomorrow`, and `yesterday` as datetime objects
   - Added `model_utils`, featuring preliminary support for data-model comparison
   - Added support for 1d median in seasonal averages
   - Added routine to convert from kp to Ap
   - Added `pyglow` integration support for python 3.x
   - Added option to check that loaded data has a unique and monotonic time index. Will be enforced in a future version.
   - Refactored data access through the Instrument object and expanded testing.
   - Added .empty attribute to Instrument object, True when no data loaded.
   - Added .index access mechanism to Instrument object, providing consistent access to the pandas DatetimeIndex associated with loaded data.
   - Added mechanism to return a list of loaded variables, .variables.
   - Added Instrument method to concat input data with data already loaded into Instrument object.
   - Updated format of printed dates to day month name and year, 01 January 2001.
   - Added Instrument property .date, returns date of loaded data.
   - Added download_updated_files, Instrument method that downloads any remote data not currently on the local machine.
   - Added remote_date_range, an Instrument method that returns first and last date for remote data.
   - Download method now defaults to most recent data (near now).
   - Improves input handling for datetime parameters that are more precise than just year, month, and day, where appropriate
   - Added merging routines to allow combination of measured and forecasted Kp and F10.7 indexes into a single instrument object
   - Files class internally refactored to improve robustness.
   - Added feature to handle delimited filenames, in addition to fixed_width names.
   - Exposed methods to allow users to more easily benefit from features in Files. Used to support remote_file_lists and make data downloads more convenient.
   - Expanded testing with Files.
   - Updated keyword names to be more complete. 'sec' to 'second', etc.
   - Updated Files access mechanisms to remove deprecated calls and improve robustness.
 - Code restructure
   - Moved instrument templates and methods to subdirectories
   - Moved utils into multiple subdirectories to aid with organization
 - Instrument Updates
   - NASA CDAWeb download now uses https protocol rather than FTP
   - `_instrument.py` supports xarray
   - Support for listing files from remote server
   - COSMIC RO data unified into single instrument object
   - Added support for DEMETER IAP
   - Added support for DMSP IVM Level 2 data.  Uses OpenMadrigal.
   - Added routines to update DMSP ephemeris and drifts
   - Added warnings to instruments without download support
   - Added preliminary support for ICON FUV and MIGHTI
   - Added support for Jicamarca Radio Observatory ISR
   - Added support for F10.7 and more Kp forecast products
   - Added instrument templates for Madrigal, CDAWeb, and netcdf_pandas
   - Added support for TIMED SABER
   - Added support for UCAR TIEGCM
   - OMNI HRO instrument now uses CDAWeb methods
   - Switched download methods for CDAWeb and COSMIC data to use `requests`
   - Added Madrigal methods
   - Removed support for SuperDARN and SuperMAG downloads while server changes are sorted out
 - Updates to travis configuration
   - Tests run for python 2.7 and 3.7
   - Added display port to test plots
 - Updates to community docs
   - Added Issue templates
   - Added Pull Request Template
   - Added note for PR to be made to develop, not master
 - Style updates throughout
   - Consistent documentation for docstrings and instruments
   - Cleaned up commented code lines
   - PEP8 scrub
 - Documentation
   - Added FAQ section
   - Added "powered by pysat" logo
   - Updated supported instruments
 - Unit Test Updates
   - Dropped instrument templates from coverage
   - Added multiple output options for `pysat_testing` object to aid with constellation tests. Removed old constellation test objects.
   - Added test data for space weather indices to speed up testing
   - Cyclic data for test instruments now generated from single test method
   - test objects for xarray added
   - Added test for parsed delimited files
   - Removed ftp downloads from travis tests, still will run locally
 - Bug fixes
   - `pandas.ix` notation replaced with `pandas.loc` and `pandas.iloc` throughout
   - Fixed a bug that forced user into interactive mode in `ssnl.plot`
   - Bug fixes and cleanup in demo codes
   - Fix for orbit iteration when less than one orbit of data exists. Fix now covers multiple days with less than one orbit.
   - Fixed a bug in python 3.7 caused by change in behaviour of StopIteration (#207)
   - Update to use of `len` on xarray to handle new behaviour (#130)
   - Updated import of reload statements now that python 3.3 has reached end of life
   - Updated deprecated behaviour of `get_duplicates`, `.apply`, and `.to_csv` when using pandas
   - Fixed bug in assigning units to metadata (#162)
   - Fixed timing bug introduced by reading only the first date/data pair from each line in the 45-day file data blocks


## [1.2.0] - 2018-09-24
 - SuperMAG support added
 - Increased data access robustness when using integer indexing
 - Added template for supporting netCDF4 based instruments (pysat_netCDF4)
 - Added support for MSIS within the pysat satellite simulation (based on sgp4)
 - Added plotting routine to sgp4
 - Initial support for the upcoming NASA/INPE SPORT Ion Velocity Meter (IVM)
 - Fixed bug triggerd when invoking multi_file_day option in Instrument object

## [1.1.0] - 2018-07-05
 - Initial support for Constellation objects, which allows operations and analysis on mixed groups of Instrument objects. Developed by UT Dallas senior undergraduate computer science students (UTDesign 2018).
 - Bug fixes when iterating by file
 - Added pysat_sgp4, a Two Line Element based satellite orbit propagator that is coupled with ionosphere, thermosphere, and geomagnetic models. Supports projecting these quantities onto the relevant spacecraft frame to create signals suitable for satellite data simulation and testing. Routine uses pyglow, pysatMagVect, sgp4, and pyEphem.
 - Further along the road toward windows compatibility
 - Fixed orbit number reporting in orbits.current
 - Added support for Defense Meteorological Satellite Program (DMSP) Ion Velocity Meter (IVM) data. Downloads from the Madrigal database (https://openmadrigal.org)
 - Added support for both sat_id and tag variations within filenames in the NASA CDAWeb template
 - Updated docummentation covering requirements for adding new instruments to pysat

## [1.0.1] - 2018-05-06
 - Improved robustness of Meta object when working with high and low order data
 - Improved Meta test coverage
 - Added dayside reconnection calculation for OMNI-HRO data
 - Improved test behavior when instrument data could not be downloaded

## [1.0.0] - 2018-04-29
 - Improved consistency when handling higher order metadata
 - Improved translation of metadata within netCDF4 files to pysat standard
 - Added pysatCDF as package requirement
 - PEP8 upgrades throughout
 - Updated load_netCDF4 routine to support ICON EUV files natively
 - to_netCDF4 function updated to be consistent with load_netCDF4
 - Meta object upgraded to handle more attributes by default
 - Meta object has been upgraded to preserve case of variable and attribute names
 - Metadata access is case insensitive for ease of use
 - Changes to units_label or name_label are automatically applied to underlying metadata
 - Improved handling of custom units and name labels at Instrument level
 - Additional functions added to Meta object, attrs, keys, keys_nD, has_attr, routines that return preserved case
 - Additional unit tests for Meta added
 - Reduced resources required for unit tests
 - Improved windows compatibility
 - Added more unit tests for seasonal averages
 - Added more simulated data types to pysat_testing2D
 - Added initial support for ICON EUV
 - Added initial support for ICON IVM
 - Added support for version/revision numbers in filenames within Files class constructor from_os


## [0.6.0] - 2017-08-11
 - Many changes since the last note here.
 - Unit tests have been expanded significantly, bug fixes as appropriate.
 - Coverage is over 80%
 - There are new requirements on loading routines to support testing.
 - Instrument object prints out nice information to command line
 - Attributes in netCDF and similar files are transferred to the Instrument object as part of loading
 - Added attribute 'empty', True if there is no data
 - Orbit support significantly improved, multiple orbit types are supported
 - Added concat to Meta
 - Python 3 compatible
 - Corrected intersection of data_padding and multi_file_day
 - Added support for higher order MetaData objects, needed for DataFrame within DataFrames
 - Windows compatibility
 - Additional scientific instrument support


### Changed
 - Initial support for sat_id in Instrument
 - Files class will now remove duplicate file times rather than simply raise an exception

## [0.3.3] - 2016-01-07
### Changed
 - Added manual_org flag to Instrument instantion. Simple file management flag.
 - Improved COSMIC demo plotting
 - Improved support for instruments with no files

## [0.3.2] - 2015-12-01
### Changed
 - Fixed error raised by pysat.utils.set_data_dir
 - Partial unit test coverage for files class
 - File tracking more robust
 - Download methods now log off from server at the end of download
 - Improved to_netcdf3 and load_netcdf3 routines, netcdf files produced pass standards check

## [0.3.1] - 2015-07-21
### Changed
 - Added missing file close statement in SuperDARN load command
 - Fixed COSMIC UTS bug
 - Fixed check for unique datetimes associated with files
 - Improved instrument docstrings
 - Added step size (freq) keyword to bounds and download methods
 - Added C/NOFS IVM and COSMIC GPS demo
 - Added support for OMNI data, 1 and 5 min files, time shifted to magnetopause
 - Moving toward python 3 compatibility
 - PEP 8 improvements
 - fixed demo ssnl_occurence_by_orbit file, replaced binx with bin_x
 - Doubled loading performance for SuperDARN grdex files (3 seconds down to 1.5)

## [0.3] - 2015-06-18
### Changed
 - Improved polar orbit determination
 - Added file sorting in files.from_os constructor to ensure datetime index is correct
 - Added Instrument instantiation option, multi_file_day
  - good when data for day n is in a file labeled by day n-1, or n+1
 - Chaged binx to bin_x in return statements
 - Improved PEP-8 compatibility
 - Fixed bad path call in meta.from_csv
 - Added simple averaging by day/file/orbit instrument independent routines
 - Added instrument independent seasonal averaging routines
 - Improved loading performance for cosmic2013
 - made pysat import statements more specific
 - fixed bad import call on load_netcdf3
 - fixed tab/space issues
 - Improved performance of comsic 2013 data loading

## [0.2.2] - 2015-05-17
### Changed
 - Expanded coverage in tutorial documentation
 - Expanded test coverage for pysat.Meta()
 - Improved robustness of Meta __setitem__
 - Updated C/NOFS VEFI method to exempt empty file errors
 - Updated C/NOFS VEFI download method to remove empty files
 - Updated C/NOFS VEFI instrument module to use metadata from CDF file
 - Updated superdarn cleaning method to remove empty velocity frames
 - Updated Instrument download method to update bounds if bounds are default
 - Updated C/NOFS IVM download method to remove empty files
 - Updated C/NOFS IVM instrument module to use metadata from CDF file
 - Performance improvements to seasonal occurrence probability
 - Improved docstrings

## [0.2.1] - 2015-04-29
### Changed
- Removed spacepy and netCDF from setup.py requirements. Both of
  these packages require non-python code to function properly.
  pysat now builds correctly as determined by travis-cl.
  Installation instructions have been updated.

## [0.2.0] - 2015-04-27
### Changed
- Added information to docstrings.
- Expanded unit test coverage and associated bugs.
- Changed signature for pysat.Instrument, orbit information
  condensed into a single dictionary. pad changed from a boolean
  to accepting a pandas.DateOffest or dictionary.
- Changed doy parameter in create_datetime_index to day.
- Changed Instrument.query_files to update_files
- Improved performance of cnofs_ivm code<|MERGE_RESOLUTION|>--- conflicted
+++ resolved
@@ -26,15 +26,12 @@
     of the standard methods (not just load).
   - Added support for 'cycle' in addition to 'version' and 'revision' for
     filename conventions.
-<<<<<<< HEAD
   - Integrated Custom class directly into Instrument to support mixed use
     of Constellation/Instrument objects in code (#540)
   - Made underlying custom data structures visible (#529)
   - Updated data_mode method name to custom_attach for the Constellation object (#540)
   - Added support for custom 'add' methods to return xarray.Datasets
-=======
   - Added testing utility functions.
->>>>>>> 83cc1ccf
 - Deprecations
   - Migraged instruments to pysatMadrigal, pysatNASA, pysatSpaceWeather,
     pysatIncubator, pysatModels, pysatCDAAC, and pysatMissions
