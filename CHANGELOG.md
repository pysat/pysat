--- conflicted
+++ resolved
@@ -2,9 +2,6 @@
 All notable changes to this project will be documented in this file.
 This project adheres to [Semantic Versioning](http://semver.org/).
 
-<<<<<<< HEAD
-## [2.2.0] - 2020-2-29
-=======
 ## [3.0.0] - 2019-12-31
 - New Features
   - Added registry module for registering custom external instruments
@@ -17,8 +14,7 @@
   - Added info on how to register new instruments
   - Fixed description of tag and sat_id behaviour in testing instruments
 
-## [2.2.0] - 2019-12-31
->>>>>>> e62024ac
+## [2.2.0] - 2020-2-29
 - New Features
    - Decreased time to load COSMIC GPS data by about 50%
    - Added DE2 Langmuir Probe, NACS, RPA, and WATS instruments
