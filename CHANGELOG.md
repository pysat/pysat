# Change Log
All notable changes to this project will be documented in this file.
This project adheres to [Semantic Versioning](http://semver.org/).

## [Pending][]
<<<<<<< HEAD
 - Added more unit test for seasonal averages
=======
 - Added initial support for ICON EUV
>>>>>>> 4c9c5699
 - Added initial support for ICON IVM
 - Added support for version/revision numbers in filenames within Files class constructor from_os


## [0.6.0] - 2017-08-11
 - Many changes since the last note here.
 - Unit tests have been expanded significantly, bug fixes as appropriate.
 - Coverage is over 80%
 - There are new requirements on loading routines to support testing.
 - Instrument object prints out nice information to command line
 - Attributes in netCDF and similar files are transferred to the Instrument object as part of loading
 - Added attribute 'empty', True if there is no data
 - Orbit support significantly improved, multiple orbit types are supported
 - Added concat to Meta
 - Python 3 compatible
 - Corrected intersection of data_padding and multi_file_day
 - Added support for higher order MetaData objects, needed for DataFrame within DataFrames
 - Windows compatibility
 - Additional scientific instrument support


### Changed
 - Initial support for sat_id in Instrument
 - Files class will now remove duplicate file times rather than simply raise an exception

## [0.3.3] - 2016-01-07
### Changed
 - Added manual_org flag to Instrument instantion. Simple file management flag.
 - Improved COSMIC demo plotting
 - Improved support for instruments with no files

## [0.3.2] - 2015-12-01
### Changed
 - Fixed error raised by pysat.utils.set_data_dir
 - Partial unit test coverage for files class
 - File tracking more robust
 - Download methods now log off from server at the end of download
 - Improved to_netcdf3 and load_netcdf3 routines, netcdf files produced pass standards check

## [0.3.1] - 2015-07-21
### Changed
 - Added missing file close statement in SuperDARN load command
 - Fixed COSMIC UTS bug
 - Fixed check for unique datetimes associated with files
 - Improved instrument docstrings
 - Added step size (freq) keyword to bounds and download methods
 - Added C/NOFS IVM and COSMIC GPS demo
 - Added support for OMNI data, 1 and 5 min files, time shifted to magnetopause
 - Moving toward python 3 compatibility
 - PEP 8 improvements
 - fixed demo ssnl_occurence_by_orbit file, replaced binx with bin_x
 - Doubled loading performance for SuperDARN grdex files (3 seconds down to 1.5)

## [0.3] - 2015-06-18
### Changed
 - Improved polar orbit determination
 - Added file sorting in files.from_os constructor to ensure datetime index is correct
 - Added Instrument instantiation option, multi_file_day
  - good when data for day n is in a file labeled by day n-1, or n+1
 - Chaged binx to bin_x in return statements
 - Improved PEP-8 compatibility
 - Fixed bad path call in meta.from_csv
 - Added simple averaging by day/file/orbit instrument independent routines
 - Added instrument independent seasonal averaging routines
 - Improved loading performance for cosmic2013
 - made pysat import statements more specific
 - fixed bad import call on load_netcdf3
 - fixed tab/space issues
 - Improved performance of comsic 2013 data loading

## [0.2.2] - 2015-05-17
### Changed
 - Expanded coverage in tutorial documentation
 - Expanded test coverage for pysat.Meta()
 - Improved robustness of Meta __setitem__
 - Updated C/NOFS VEFI method to exempt empty file errors
 - Updated C/NOFS VEFI download method to remove empty files
 - Updated C/NOFS VEFI instrument module to use metadata from CDF file
 - Updated superdarn cleaning method to remove empty velocity frames
 - Updated Instrument download method to update bounds if bounds are default
 - Updated C/NOFS IVM download method to remove empty files
 - Updated C/NOFS IVM instrument module to use metadata from CDF file
 - Performance improvements to seasonal occurrence probability
 - Improved docstrings

## [0.2.1] - 2015-04-29
### Changed
- Removed spacepy and netCDF from setup.py requirements. Both of
  these packages require non-python code to function properly.
  pysat now builds correctly as determined by travis-cl. 
  Installation instructions have been updated.

## [0.2.0] - 2015-04-27
### Changed
- Added information to docstrings.
- Expanded unit test coverage and associated bugs.
- Changed signature for pysat.Instrument, orbit information
  condensed into a single dictionary. pad changed from a boolean
  to accepting a pandas.DateOffest or dictionary.
- Changed doy parameter in create_datetime_index to day.
- Changed Instrument.query_files to update_files
- Improved performance of cnofs_ivm code
<|MERGE_RESOLUTION|>--- conflicted
+++ resolved
@@ -3,11 +3,8 @@
 This project adheres to [Semantic Versioning](http://semver.org/).
 
 ## [Pending][]
-<<<<<<< HEAD
- - Added more unit test for seasonal averages
-=======
+ - Added more unit tests for seasonal averages
  - Added initial support for ICON EUV
->>>>>>> 4c9c5699
  - Added initial support for ICON IVM
  - Added support for version/revision numbers in filenames within Files class constructor from_os
 
