--- conflicted
+++ resolved
@@ -13,11 +13,8 @@
    - Improved file downloading for Kp
    - Added keyword ignore_empty_files to pysat.Instrument and Files objects
     to filter out empty files from the stored file list
-<<<<<<< HEAD
    - Added slice and list ability to meta
-=======
    - Converted all print statements to logging statements
->>>>>>> 0ed6e7df
    - Updated cleaning routines for C/NOFS IVM
    - Added S4 scintillation data to the cosmic-gps instrument
 - Code Restructure
