--- conflicted
+++ resolved
@@ -2,11 +2,7 @@
 All notable changes to this project will be documented in this file.
 This project adheres to [Semantic Versioning](http://semver.org/).
 
-<<<<<<< HEAD
-## [3.0.0] - 2020-07-01
-=======
 ## [3.0.0] - 2020-07-03
->>>>>>> 2d2a8876
 - New Features
   - Added registry module for registering custom external instruments
   - Added Meta.mutable flag to control attribute mutability
