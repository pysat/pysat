--- conflicted
+++ resolved
@@ -38,11 +38,8 @@
    - Unit tests reload pysat_testing_xarray for xarray tests
    - Updated setup.py to not overwrite defauly `open` command from `codecs`
    - Updated Travis CI settings to allow forks to run tests on local travis accounts
-<<<<<<< HEAD
    - Fixed a bug with COSMIC GPS downloads
-=======
    - Fixed selection bugs in the DEMETER IAP, CNOFS IVM, and model_utils routines
->>>>>>> ec0c9645
 - Documentation
   - Added info on how to cite the code and package.
   - Updated instrument docstring
