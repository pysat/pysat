--- conflicted
+++ resolved
@@ -133,19 +133,11 @@
   - Ensured download start time is used
 
 ## [2.2.2] - 2020-12-31
-<<<<<<< HEAD
 - New Features
    - netCDF4 files produced using `to_netcdf4()` now have an unlimited
      time dimension
 - Documentation
    - Updated guidance on numpy version for installation
-=======
- - New Features
-    - netCDF4 files produced using `to_netcdf4()` now have an unlimited
-      time dimension
- - Documentation
-    - Updated guidance on numpy version for installation
->>>>>>> f36e5d33
 - Bug Fix
    - Updated madrigal methods to simplify compound data types and enable
      creation of netCDF4 files using `self.to_netcdf4()`.
