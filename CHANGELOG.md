--- conflicted
+++ resolved
@@ -17,14 +17,11 @@
   - Use of start / stop notation in remote_file_list
   - Added variable rename method to Instrument object (#91)
   - Migrated file methods to pysat.utils.files (#336)
-<<<<<<< HEAD
   - Added support for loading more than one day/file (#56)
   - Added support for iterating over a dataset a with a loaded data width and 
     stepsize larger than a single day/file
   - Added check for inconsistent inputs when loading data via Instrument
-=======
   - Added file locking for thread-safe behavior (#304)
->>>>>>> e70d8404
   - Allow the Instrument object to be initialized with optional kwargs for any
     of the standard methods (not just load).
 - Deprecations
