--- conflicted
+++ resolved
@@ -26,11 +26,8 @@
     of the standard methods (not just load).
   - Added support for 'cycle' in addition to 'version' and 'revision' for
     filename conventions.
-<<<<<<< HEAD
   - Added a display utility for discovering pysat Instrument data sets.
-=======
   - Added testing utility functions.
->>>>>>> 83cc1ccf
 - Deprecations
   - Migraged instruments to pysatMadrigal, pysatNASA, pysatSpaceWeather,
     pysatIncubator, pysatModels, pysatCDAAC, and pysatMissions
