# Change Log
All notable changes to this project will be documented in this file.
This project adheres to [Semantic Versioning](http://semver.org/).

## [2.3.0] - 2021-XX-XX
- Deprecation warnings added to:
<<<<<<< HEAD
  - Instrument class (old meta labels)
=======
   - Custom class
>>>>>>> ac6aa1f9
- Documentation
   - Updated docstrings with deprecation notes

## [2.2.2] - 2020-11-23
- New Features
   - netCDF4 files produced using `to_netcdf4()` now have an unlimited
     time dimension
- Documentation
   - Updated guidance on numpy version for installation
- Bug Fix
   - Updated madrigal methods to simplify compound data types and enable
     creation of netCDF4 files using `self.to_netcdf4()`.
   - Updated ICON support for latest file organization on SSL servers

## [2.2.1] - 2020-07-29
- Documentation
   - Improved organization of documentation on ReadTheDocs
- Bug Fix
   - Adopted .readthedocs.yml to restore online documentation on ReadTheDocs
   - Modified MANIFEST.in to include pysat_testing instruments
   - Rename default branch as `main`

## [2.2.0] - 2020-07-24
- New Features
   - Decreased time to load COSMIC GPS data by about 50%
   - Added DE2 Langmuir Probe, NACS, RPA, and WATS instruments
   - Updated `test_files.py` to be pytest compatible
   - Added check to ensure non-pysat keywords supplied at instantiation
     are supported by underlying data set methods
   - Updates to instrument testing objects for consistency
   - Changed madrigal methods to use `madrigalWeb` as a module rather than
     calling it externally
   - Added warning when FillValue metadata could lead to unexpected results
     when writing a netCDF4 file
   - Use conda to manage Travis CI test environment
   - Update ICON instrument file structure
   - Added NaN filter for metadata when writing netCDF4 files
   - Test instruments now part of compiled package for development elsewhere
   - Reviewed and improved documentation
   - Custom instrument keywords and defaults are now always found in inst.kwargs
   - Added support for ~ and $ variables when setting pysat data dir
   - Added custom.attach to make transitions to v3.0 easier
- Deprecation Warning
  - custom.add will be renamed custom.attach in pysat 3.0.0
  - Several functions in coords will be removed in pysat 3.0.0.  These functions will move to pysatMadrigal
    - geodetic_to_geocentric
    - geodetic_to_geocentric_horizontal
    - spherical_to_cartesian
    - global_to_local_cartesian
    - local_horizontal_to_global_geo
  - methods.nasa_cdaweb.list_files will move to methods.general.list_files in pysat 3.0.0.
- Documentation
  - Fixed description of tag and sat_id behaviour in testing instruments
  - Added discussion of github install, develop branches, and reqs to docs
- Bug Fix
  - `_files._attach_files` now checks for an empty file list before appending
  - Fixed boolean logic when checking for start and stop dates in `_instrument.download`
  - Fixed loading of COSMIC atmPrf files
  - Fixed feedback from COSMIC GPS when data not found on remote server
  - Fixed deprecation warning for pysat.utils.coords.scale_units
  - Fixed a bug when trying to combine empty f107 lists
  - Fixed a bug where `remote_file_list` would fail for some instruments.
  - Made import of methods more robust
  - Fixed `SettingWithCopyWarning` in `cnofs_ivm` cleaning routine
  - Fixed cosmic load method definition to include altitude_bin
  - Fixed pysat_testing method definition to include mangle_file_dates keyword
  - Added small time offsets (< 1s) to ensure COSMIC files and data have unique times
  - Updates to Travis CI environment
  - Removed `inplace` use in xarray `assign` function, which is no longer allowed
  - Removed old code and incorrect comments from F10.7 support
  - Updated use of numpy.linspace to be compatible with numpy 1.18.
  - Fixed output of orbit_info during print(inst)
  - Fixed a bug when requesting non-existent files from CDAWeb (#426)
  - Improved compatibility of parse_delimited_filenames (#439)
  - Fixed bug assigning dates to COSMIC files
  - Fixed bug limiting local time orbit breakdowns for instruments much slower
    than 1 Hz

## [2.1.0] - 2019-11-18
- New Features
   - Added new velocity format options to utils.coords.scale_units
   - Improved failure messages for utils.coords.scale_units
   - Added some tests for model_utils
   - Added option to to_netCDF that names variables in the written file
     based upon the strings in the Instrument.meta object
   - Improved compatibility with NASA ICON's file standards
   - Improved file downloading for Kp
   - Added keyword ignore_empty_files to pysat.Instrument and Files objects
     to filter out empty files from the stored file list
   - Added slice and list ability to meta
   - Converted all print statements to logging statements
   - Updated cleaning routines for C/NOFS IVM
   - Added S4 scintillation data to the cosmic-gps instrument
   - pysat no longer creates a default data directory. User must specify location.
   - User set custom attributes are transparently stored within Meta object and are
     available via both Instrument and Meta.
   - Improved robustness of required library specification across multiple
     platforms
- Code Restructure
  - Move `computational_form` to `ssnl`, old version is deprecated
  - Move `scale_units` to `utils._core`, old version is deprecated
  - Replace `season_date_range` with `create_date_range`, old version is deprecated
  - Added deprecation warnings to stat functions
  - Added deprecation warnings to `ssnl` and `model_utils`
  - Removed `pysat_sgp4` instrument
  - Added cleaning steps to the C/NOFS IVM ion fraction data
- Bug fix
   - Fixed implementation of utils routines in model_utils and jro_isr
   - Fixed error catching bug in model_utils
   - Updated Instrument.concat_data for consistency across pandas and xarray. Includes support for user provided keywords.
   - Fixed error introduced by upstream change in NOAA F10.7 file format
   - Fixed bugs in DEMETER file reading introduced by changes in codecs
   - Fixed issue with data access via Instrument object using time and name slicing and xarray. Added unit test.
   - Updated travis.yml to work under pysat organization
   - Added missing requirements (matplotlib, netCDF4)
   - Fixed a bug when trying to combine empty kp lists
   - Updated travis.yml to work with python 2.7.15 and beyond
   - Unit tests reload pysat_testing_xarray for xarray tests
   - Updated setup.py to not overwrite default `open` command from `codecs`
   - Updated Travis CI settings to allow forks to run tests on local travis accounts
   - Fixed keep method to be case insensitive
   - Fixed a bug with COSMIC GPS downloads
   - Fixed selection bugs in the DEMETER IAP, CNOFS IVM, and model_utils routines
   - Updated URL link in setup.py
- Documentation
  - Added info on how to cite the code and package.
  - Updated instrument docstring
  - Corrected pysat.Instrument examples using COSMIC

## [2.0.0] - 2019-07-11
 - New Features
   - `pysatData` directory created in user's home directory if no directory specified
   - Added preliminary support for `xarray` to the `instrument` object
   - Support for `today`, `tomorrow`, and `yesterday` as datetime objects
   - Added `model_utils`, featuring preliminary support for data-model comparison
   - Added support for 1d median in seasonal averages
   - Added routine to convert from kp to Ap
   - Added `pyglow` integration support for python 3.x
   - Added option to check that loaded data has a unique and monotonic time index. Will be enforced in a future version.
   - Refactored data access through the Instrument object and expanded testing.
   - Added .empty attribute to Instrument object, True when no data loaded.
   - Added .index access mechanism to Instrument object, providing consistent access to the pandas DatetimeIndex associated with loaded data.
   - Added mechanism to return a list of loaded variables, .variables.
   - Added Instrument method to concat input data with data already loaded into Instrument object.
   - Updated format of printed dates to day month name and year, 01 January 2001.
   - Added Instrument property .date, returns date of loaded data.
   - Added download_updated_files, Instrument method that downloads any remote data not currently on the local machine.
   - Added remote_date_range, an Instrument method that returns first and last date for remote data.
   - Download method now defaults to most recent data (near now).
   - Improves input handling for datetime parameters that are more precise than just year, month, and day, where appropriate
   - Added merging routines to allow combination of measured and forecasted Kp and F10.7 indexes into a single instrument object
   - Files class internally refactored to improve robustness.
   - Added feature to handle delimited filenames, in addition to fixed_width names.
   - Exposed methods to allow users to more easily benefit from features in Files. Used to support remote_file_lists and make data downloads more convenient.
   - Expanded testing with Files.
   - Updated keyword names to be more complete. 'sec' to 'second', etc.
   - Updated Files access mechanisms to remove deprecated calls and improve robustness.
 - Code restructure
   - Moved instrument templates and methods to subdirectories
   - Moved utils into multiple subdirectories to aid with organization
 - Instrument Updates
   - NASA CDAWeb download now uses https protocol rather than FTP
   - `_instrument.py` supports xarray
   - Support for listing files from remote server
   - COSMIC RO data unified into single instrument object
   - Added support for DEMETER IAP
   - Added support for DMSP IVM Level 2 data.  Uses OpenMadrigal.
   - Added routines to update DMSP ephemeris and drifts
   - Added warnings to instruments without download support
   - Added preliminary support for ICON FUV and MIGHTI
   - Added support for Jicamarca Radio Observatory ISR
   - Added support for F10.7 and more Kp forecast products
   - Added instrument templates for Madrigal, CDAWeb, and netcdf_pandas
   - Added support for TIMED SABER
   - Added support for UCAR TIEGCM
   - OMNI HRO instrument now uses CDAWeb methods
   - Switched download methods for CDAWeb and COSMIC data to use `requests`
   - Added Madrigal methods
   - Removed support for SuperDARN and SuperMAG downloads while server changes are sorted out
 - Updates to travis configuration
   - Tests run for python 2.7 and 3.7
   - Added display port to test plots
 - Updates to community docs
   - Added Issue templates
   - Added Pull Request Template
   - Added note for PR to be made to develop, not master
 - Style updates throughout
   - Consistent documentation for docstrings and instruments
   - Cleaned up commented code lines
   - PEP8 scrub
 - Documentation
   - Added FAQ section
   - Added "powered by pysat" logo
   - Updated supported instruments
 - Unit Test Updates
   - Dropped instrument templates from coverage
   - Added multiple output options for `pysat_testing` object to aid with constellation tests. Removed old constellation test objects.
   - Added test data for space weather indices to speed up testing
   - Cyclic data for test instruments now generated from single test method
   - test objects for xarray added
   - Added test for parsed delimited files
   - Removed ftp downloads from travis tests, still will run locally
 - Bug fixes
   - `pandas.ix` notation replaced with `pandas.loc` and `pandas.iloc` throughout
   - Fixed a bug that forced user into interactive mode in `ssnl.plot`
   - Bug fixes and cleanup in demo codes
   - Fix for orbit iteration when less than one orbit of data exists. Fix now covers multiple days with less than one orbit.
   - Fixed a bug in python 3.7 caused by change in behaviour of StopIteration (#207)
   - Update to use of `len` on xarray to handle new behaviour (#130)
   - Updated import of reload statements now that python 3.3 has reached end of life
   - Updated deprecated behaviour of `get_duplicates`, `.apply`, and `.to_csv` when using pandas
   - Fixed bug in assigning units to metadata (#162)
   - Fixed timing bug introduced by reading only the first date/data pair from each line in the 45-day file data blocks


## [1.2.0] - 2018-09-24
 - SuperMAG support added
 - Increased data access robustness when using integer indexing
 - Added template for supporting netCDF4 based instruments (pysat_netCDF4)
 - Added support for MSIS within the pysat satellite simulation (based on sgp4)
 - Added plotting routine to sgp4
 - Initial support for the upcoming NASA/INPE SPORT Ion Velocity Meter (IVM)
 - Fixed bug triggerd when invoking multi_file_day option in Instrument object

## [1.1.0] - 2018-07-05
 - Initial support for Constellation objects, which allows operations and analysis on mixed groups of Instrument objects. Developed by UT Dallas senior undergraduate computer science students (UTDesign 2018).
 - Bug fixes when iterating by file
 - Added pysat_sgp4, a Two Line Element based satellite orbit propagator that is coupled with ionosphere, thermosphere, and geomagnetic models. Supports projecting these quantities onto the relevant spacecraft frame to create signals suitable for satellite data simulation and testing. Routine uses pyglow, pysatMagVect, sgp4, and pyEphem.
 - Further along the road toward windows compatibility
 - Fixed orbit number reporting in orbits.current
 - Added support for Defense Meteorological Satellite Program (DMSP) Ion Velocity Meter (IVM) data. Downloads from the Madrigal database (https://openmadrigal.org)
 - Added support for both sat_id and tag variations within filenames in the NASA CDAWeb template
 - Updated docummentation covering requirements for adding new instruments to pysat

## [1.0.1] - 2018-05-06
 - Improved robustness of Meta object when working with high and low order data
 - Improved Meta test coverage
 - Added dayside reconnection calculation for OMNI-HRO data
 - Improved test behavior when instrument data could not be downloaded

## [1.0.0] - 2018-04-29
 - Improved consistency when handling higher order metadata
 - Improved translation of metadata within netCDF4 files to pysat standard
 - Added pysatCDF as package requirement
 - PEP8 upgrades throughout
 - Updated load_netCDF4 routine to support ICON EUV files natively
 - to_netCDF4 function updated to be consistent with load_netCDF4
 - Meta object upgraded to handle more attributes by default
 - Meta object has been upgraded to preserve case of variable and attribute names
 - Metadata access is case insensitive for ease of use
 - Changes to units_label or name_label are automatically applied to underlying metadata
 - Improved handling of custom units and name labels at Instrument level
 - Additional functions added to Meta object, attrs, keys, keys_nD, has_attr, routines that return preserved case
 - Additional unit tests for Meta added
 - Reduced resources required for unit tests
 - Improved windows compatibility
 - Added more unit tests for seasonal averages
 - Added more simulated data types to pysat_testing2D
 - Added initial support for ICON EUV
 - Added initial support for ICON IVM
 - Added support for version/revision numbers in filenames within Files class constructor from_os


## [0.6.0] - 2017-08-11
 - Many changes since the last note here.
 - Unit tests have been expanded significantly, bug fixes as appropriate.
 - Coverage is over 80%
 - There are new requirements on loading routines to support testing.
 - Instrument object prints out nice information to command line
 - Attributes in netCDF and similar files are transferred to the Instrument object as part of loading
 - Added attribute 'empty', True if there is no data
 - Orbit support significantly improved, multiple orbit types are supported
 - Added concat to Meta
 - Python 3 compatible
 - Corrected intersection of data_padding and multi_file_day
 - Added support for higher order MetaData objects, needed for DataFrame within DataFrames
 - Windows compatibility
 - Additional scientific instrument support


### Changed
 - Initial support for sat_id in Instrument
 - Files class will now remove duplicate file times rather than simply raise an exception

## [0.3.3] - 2016-01-07
### Changed
 - Added manual_org flag to Instrument instantion. Simple file management flag.
 - Improved COSMIC demo plotting
 - Improved support for instruments with no files

## [0.3.2] - 2015-12-01
### Changed
 - Fixed error raised by pysat.utils.set_data_dir
 - Partial unit test coverage for files class
 - File tracking more robust
 - Download methods now log off from server at the end of download
 - Improved to_netcdf3 and load_netcdf3 routines, netcdf files produced pass standards check

## [0.3.1] - 2015-07-21
### Changed
 - Added missing file close statement in SuperDARN load command
 - Fixed COSMIC UTS bug
 - Fixed check for unique datetimes associated with files
 - Improved instrument docstrings
 - Added step size (freq) keyword to bounds and download methods
 - Added C/NOFS IVM and COSMIC GPS demo
 - Added support for OMNI data, 1 and 5 min files, time shifted to magnetopause
 - Moving toward python 3 compatibility
 - PEP 8 improvements
 - fixed demo ssnl_occurence_by_orbit file, replaced binx with bin_x
 - Doubled loading performance for SuperDARN grdex files (3 seconds down to 1.5)

## [0.3] - 2015-06-18
### Changed
 - Improved polar orbit determination
 - Added file sorting in files.from_os constructor to ensure datetime index is correct
 - Added Instrument instantiation option, multi_file_day
  - good when data for day n is in a file labeled by day n-1, or n+1
 - Chaged binx to bin_x in return statements
 - Improved PEP-8 compatibility
 - Fixed bad path call in meta.from_csv
 - Added simple averaging by day/file/orbit instrument independent routines
 - Added instrument independent seasonal averaging routines
 - Improved loading performance for cosmic2013
 - made pysat import statements more specific
 - fixed bad import call on load_netcdf3
 - fixed tab/space issues
 - Improved performance of comsic 2013 data loading

## [0.2.2] - 2015-05-17
### Changed
 - Expanded coverage in tutorial documentation
 - Expanded test coverage for pysat.Meta()
 - Improved robustness of Meta __setitem__
 - Updated C/NOFS VEFI method to exempt empty file errors
 - Updated C/NOFS VEFI download method to remove empty files
 - Updated C/NOFS VEFI instrument module to use metadata from CDF file
 - Updated superdarn cleaning method to remove empty velocity frames
 - Updated Instrument download method to update bounds if bounds are default
 - Updated C/NOFS IVM download method to remove empty files
 - Updated C/NOFS IVM instrument module to use metadata from CDF file
 - Performance improvements to seasonal occurrence probability
 - Improved docstrings

## [0.2.1] - 2015-04-29
### Changed
- Removed spacepy and netCDF from setup.py requirements. Both of
  these packages require non-python code to function properly.
  pysat now builds correctly as determined by travis-cl.
  Installation instructions have been updated.

## [0.2.0] - 2015-04-27
### Changed
- Added information to docstrings.
- Expanded unit test coverage and associated bugs.
- Changed signature for pysat.Instrument, orbit information
  condensed into a single dictionary. pad changed from a boolean
  to accepting a pandas.DateOffest or dictionary.
- Changed doy parameter in create_datetime_index to day.
- Changed Instrument.query_files to update_files
- Improved performance of cnofs_ivm code<|MERGE_RESOLUTION|>--- conflicted
+++ resolved
@@ -4,11 +4,8 @@
 
 ## [2.3.0] - 2021-XX-XX
 - Deprecation warnings added to:
-<<<<<<< HEAD
   - Instrument class (old meta labels)
-=======
    - Custom class
->>>>>>> ac6aa1f9
 - Documentation
    - Updated docstrings with deprecation notes
 
