# Change Log
All notable changes to this project will be documented in this file.
This project adheres to [Semantic Versioning](http://semver.org/).

## [3.0.0] - 2020-07-03
- New Features
  - Added registry module for registering custom external instruments
  - Added Meta.mutable flag to control attribute mutability
  - custom.attach replaces custom.add
  - Unit tests are now pytest compatible
  - Added altitudes to test instruments
  - New flags added to instruments to streamline unit testing: `_test_download`, `_test_download_travis`, `_password_req`
  - Madrigal instruments migrated to pysatMadrigal
  - methods.nasa_cdaweb.list_files moved to methods.general
  - `strict_time_flag` now defaults to True
  - Use of start / stop notation in remote_file_list
<<<<<<< HEAD
  - files methods are no longer hidden
=======
  - Added variable rename method to Instrument object (#91)
>>>>>>> 91e1fb97
- Deprecations
  - Removed ssnl
  - Removed utils.stats
  - Removed model_utils
  - Removed deprecated pandas.Panel
  - imports datetime from datetime, not pandas (deprecated)
  - import DataFrame and Series directly from pandas, not pysat
  - Removed coords.scale_units
  - Removed time.season_date_range
  - DeprecationWarning for strict_time_flag only triggered if sloppy data is found
  - Remove convenience methods imported from pandas
  - Changed the default `custom.attatch` input to allow keyword arguement use when additional function input is required
  - Removed python 2.7 syntax
  - Removed utils.coords.geodetic_to_geocentric
  - Removed utils.coords.geodetic_to_geocentric_horizontal
  - Removed utils.coords.spherical_to_cartesian
  - Removed utils.coords.global_to_local_cartesian
  - Removed utils.coords.local_horizontal_to_global_geo
- Documentation
  - Added info on how to register new instruments
  - Fixed description of tag and sat_id behaviour in testing instruments
  - Added a tutorial for developers of instrument libraries for pysat
- Bug Fix
  - Fixed custom instrument attribute persistence upon load
  - Improved string handling robustness when writing netCDF4 files in Python 3
- Maintenance
  - nose dependency removed from unit tests
  - Specify dtype for empty pandas.Series for forward compatibility
  - Remove wildcard imports, relative imports
  - Include flake8 check as part of testing suites
  - Improve unit testing coverage of instrument functions and instrument object
  - Updated path to rocsat data

## [2.2.0] - 2020-07-06
- New Features
   - Decreased time to load COSMIC GPS data by about 50%
   - Added DE2 Langmuir Probe, NACS, RPA, and WATS instruments
   - Updated `test_files.py` to be pytest compatible
   - Added check to ensure non-pysat keywords supplied at instantiation
     are supported by underlying data set methods
   - Updates to instrument testing objects for consistency
   - Changed madrigal methods to use `madrigalWeb` as a module rather than
     calling it externally
   - Added warning when FillValue metadata could lead to unexpected results
     when writing a netCDF4 file
   - Use conda to manage Travis CI test environment
   - Update ICON instrument file structure
   - Added NaN filter for metadata when writing netCDF4 files
   - Test instruments now part of compiled package for development elsewhere
   - Custom instrument keywords and defaults are now always found in inst.kwargs
- Deprecation Warning
  - custom.add will be renamed custom.attach in pysat 3.0.0
  - Several functions in coords will be removed in pysat 3.0.0.  These functions will move to pysatMadrigal
    - geodetic_to_geocentric
    - geodetic_to_geocentric_horizontal
    - spherical_to_cartesian
    - global_to_local_cartesian
    - local_horizontal_to_global_geo
  - methods.nasa_cdaweb.list_files will move to methods.general.list_files in pysat 3.0.0.
- Documentation
  - Fixed description of tag and sat_id behaviour in testing instruments
  - Added discussion of github install, develop branches, and reqs to docs
- Bug Fix
  - `_files._attach_files` now checks for an empty file list before appending
  - Fixed boolean logic when checking for start and stop dates in `_instrument.download`
  - Fixed loading of COSMIC atmPrf files
  - Fixed feedback from COSMIC GPS when data not found on remote server
  - Fixed deprecation warning for pysat.utils.coords.scale_units
  - Fixed a bug when trying to combine empty f107 lists
  - Fixed a bug where `remote_file_list` would fail for some instruments.
  - Made import of methods more robust
  - Fixed `SettingWithCopyWarning` in `cnofs_ivm` cleaning routine
  - Fixed cosmic load method definition to include altitude_bin
  - Fixed pysat_testing method definition to include mangle_file_dates keyword
  - Added small time offsets (< 1s) to ensure COSMIC files and data have unique times
  - Updates to Travis CI environment
  - Removed `inplace` use in xarray `assign` function, which is no longer allowed
  - Removed old code and incorrect comments from F10.7 support
  - Updated use of numpy.linspace to be compatible with numpy 1.18.
  - Fixed output of orbit_info during print(inst)
  - Fixed a bug when requesting non-existent files from CDAWeb (#426)
  - Improved compatibility of parse_delimited_filenames (#439)
  - Fixed bug assigning dates to COSMIC files


## [2.1.0] - 2019-11-18
- New Features
   - Added new velocity format options to utils.coords.scale_units
   - Improved failure messages for utils.coords.scale_units
   - Added some tests for model_utils
   - Added option to to_netCDF that names variables in the written file
     based upon the strings in the Instrument.meta object
   - Improved compatibility with NASA ICON's file standards
   - Improved file downloading for Kp
   - Added keyword ignore_empty_files to pysat.Instrument and Files objects
     to filter out empty files from the stored file list
   - Added slice and list ability to meta
   - Converted all print statements to logging statements
   - Updated cleaning routines for C/NOFS IVM
   - Added S4 scintillation data to the cosmic-gps instrument
   - pysat no longer creates a default data directory. User must specify location.
   - User set custom attributes are transparently stored within Meta object and are
     available via both Instrument and Meta.
   - Improved robustness of required library specification across multiple
     platforms
- Code Restructure
  - Move `computational_form` to `ssnl`, old version is deprecated
  - Move `scale_units` to `utils._core`, old version is deprecated
  - Replace `season_date_range` with `create_date_range`, old version is deprecated
  - Added deprecation warnings to stat functions
  - Added deprecation warnings to `ssnl` and `model_utils`
  - Removed `pysat_sgp4` instrument
  - Added cleaning steps to the C/NOFS IVM ion fraction data
- Bug fix
   - Fixed implementation of utils routines in model_utils and jro_isr
   - Fixed error catching bug in model_utils
   - Updated Instrument.concat_data for consistency across pandas and xarray. Includes support for user provided keywords.
   - Fixed error introduced by upstream change in NOAA F10.7 file format
   - Fixed bugs in DEMETER file reading introduced by changes in codecs
   - Fixed issue with data access via Instrument object using time and name slicing and xarray. Added unit test.
   - Updated travis.yml to work under pysat organization
   - Added missing requirements (matplotlib, netCDF4)
   - Fixed a bug when trying to combine empty kp lists
   - Updated travis.yml to work with python 2.7.15 and beyond
   - Unit tests reload pysat_testing_xarray for xarray tests
   - Updated setup.py to not overwrite default `open` command from `codecs`
   - Updated Travis CI settings to allow forks to run tests on local travis accounts
   - Fixed keep method to be case insensitive
   - Fixed a bug with COSMIC GPS downloads
   - Fixed selection bugs in the DEMETER IAP, CNOFS IVM, and model_utils routines
   - Updated URL link in setup.py
- Documentation
  - Added info on how to cite the code and package.
  - Updated instrument docstring
  - Corrected pysat.Instrument examples using COSMIC

## [2.0.0] - 2019-07-11
 - New Features
   - `pysatData` directory created in user's home directory if no directory specified
   - Added preliminary support for `xarray` to the `instrument` object
   - Support for `today`, `tomorrow`, and `yesterday` as datetime objects
   - Added `model_utils`, featuring preliminary support for data-model comparison
   - Added support for 1d median in seasonal averages
   - Added routine to convert from kp to Ap
   - Added `pyglow` integration support for python 3.x
   - Added option to check that loaded data has a unique and monotonic time index. Will be enforced in a future version.
   - Refactored data access through the Instrument object and expanded testing.
   - Added .empty attribute to Instrument object, True when no data loaded.
   - Added .index access mechanism to Instrument object, providing consistent access to the pandas DatetimeIndex associated with loaded data.
   - Added mechanism to return a list of loaded variables, .variables.
   - Added Instrument method to concat input data with data already loaded into Instrument object.
   - Updated format of printed dates to day month name and year, 01 January 2001.
   - Added Instrument property .date, returns date of loaded data.
   - Added download_updated_files, Instrument method that downloads any remote data not currently on the local machine.
   - Added remote_date_range, an Instrument method that returns first and last date for remote data.
   - Download method now defaults to most recent data (near now).
   - Improves input handling for datetime parameters that are more precise than just year, month, and day, where appropriate
   - Added merging routines to allow combination of measured and forecasted Kp and F10.7 indexes into a single instrument object
   - Files class internally refactored to improve robustness.
   - Added feature to handle delimited filenames, in addition to fixed_width names.
   - Exposed methods to allow users to more easily benefit from features in Files. Used to support remote_file_lists and make data downloads more convenient.
   - Expanded testing with Files.
   - Updated keyword names to be more complete. 'sec' to 'second', etc.
   - Updated Files access mechanisms to remove deprecated calls and improve robustness.
 - Code restructure
   - Moved instrument templates and methods to subdirectories
   - Moved utils into multiple subdirectories to aid with organization
 - Instrument Updates
   - NASA CDAWeb download now uses https protocol rather than FTP
   - `_instrument.py` supports xarray
   - Support for listing files from remote server
   - COSMIC RO data unified into single instrument object
   - Added support for DEMETER IAP
   - Added support for DMSP IVM Level 2 data.  Uses OpenMadrigal.
   - Added routines to update DMSP ephemeris and drifts
   - Added warnings to instruments without download support
   - Added preliminary support for ICON FUV and MIGHTI
   - Added support for Jicamarca Radio Observatory ISR
   - Added support for F10.7 and more Kp forecast products
   - Added instrument templates for Madrigal, CDAWeb, and netcdf_pandas
   - Added support for TIMED SABER
   - Added support for UCAR TIEGCM
   - OMNI HRO instrument now uses CDAWeb methods
   - Switched download methods for CDAWeb and COSMIC data to use `requests`
   - Added Madrigal methods
   - Removed support for SuperDARN and SuperMAG downloads while server changes are sorted out
 - Updates to travis configuration
   - Tests run for python 2.7 and 3.7
   - Added display port to test plots
 - Updates to community docs
   - Added Issue templates
   - Added Pull Request Template
   - Added note for PR to be made to develop, not master
 - Style updates throughout
   - Consistent documentation for docstrings and instruments
   - Cleaned up commented code lines
   - PEP8 scrub
 - Documentation
   - Added FAQ section
   - Added "powered by pysat" logo
   - Updated supported instruments
 - Unit Test Updates
   - Dropped instrument templates from coverage
   - Added multiple output options for `pysat_testing` object to aid with constellation tests. Removed old constellation test objects.
   - Added test data for space weather indices to speed up testing
   - Cyclic data for test instruments now generated from single test method
   - test objects for xarray added
   - Added test for parsed delimited files
   - Removed ftp downloads from travis tests, still will run locally
 - Bug fixes
   - `pandas.ix` notation replaced with `pandas.loc` and `pandas.iloc` throughout
   - Fixed a bug that forced user into interactive mode in `ssnl.plot`
   - Bug fixes and cleanup in demo codes
   - Fix for orbit iteration when less than one orbit of data exists. Fix now covers multiple days with less than one orbit.
   - Fixed a bug in python 3.7 caused by change in behaviour of StopIteration (#207)
   - Update to use of `len` on xarray to handle new behaviour (#130)
   - Updated import of reload statements now that python 3.3 has reached end of life
   - Updated deprecated behaviour of `get_duplicates`, `.apply`, and `.to_csv` when using pandas
   - Fixed bug in assigning units to metadata (#162)
   - Fixed timing bug introduced by reading only the first date/data pair from each line in the 45-day file data blocks


## [1.2.0] - 2018-09-24
 - SuperMAG support added
 - Increased data access robustness when using integer indexing
 - Added template for supporting netCDF4 based instruments (pysat_netCDF4)
 - Added support for MSIS within the pysat satellite simulation (based on sgp4)
 - Added plotting routine to sgp4
 - Initial support for the upcoming NASA/INPE SPORT Ion Velocity Meter (IVM)
 - Fixed bug triggerd when invoking multi_file_day option in Instrument object

## [1.1.0] - 2018-07-05
 - Initial support for Constellation objects, which allows operations and analysis on mixed groups of Instrument objects. Developed by UT Dallas senior undergraduate computer science students (UTDesign 2018).
 - Bug fixes when iterating by file
 - Added pysat_sgp4, a Two Line Element based satellite orbit propagator that is coupled with ionosphere, thermosphere, and geomagnetic models. Supports projecting these quantities onto the relevant spacecraft frame to create signals suitable for satellite data simulation and testing. Routine uses pyglow, pysatMagVect, sgp4, and pyEphem.
 - Further along the road toward windows compatibility
 - Fixed orbit number reporting in orbits.current
 - Added support for Defense Meteorological Satellite Program (DMSP) Ion Velocity Meter (IVM) data. Downloads from the Madrigal database (https://openmadrigal.org)
 - Added support for both sat_id and tag variations within filenames in the NASA CDAWeb template
 - Updated docummentation covering requirements for adding new instruments to pysat

## [1.0.1] - 2018-05-06
 - Improved robustness of Meta object when working with high and low order data
 - Improved Meta test coverage
 - Added dayside reconnection calculation for OMNI-HRO data
 - Improved test behavior when instrument data could not be downloaded

## [1.0.0] - 2018-04-29
 - Improved consistency when handling higher order metadata
 - Improved translation of metadata within netCDF4 files to pysat standard
 - Added pysatCDF as package requirement
 - PEP8 upgrades throughout
 - Updated load_netCDF4 routine to support ICON EUV files natively
 - to_netCDF4 function updated to be consistent with load_netCDF4
 - Meta object upgraded to handle more attributes by default
 - Meta object has been upgraded to preserve case of variable and attribute names
 - Metadata access is case insensitive for ease of use
 - Changes to units_label or name_label are automatically applied to underlying metadata
 - Improved handling of custom units and name labels at Instrument level
 - Additional functions added to Meta object, attrs, keys, keys_nD, has_attr, routines that return preserved case
 - Additional unit tests for Meta added
 - Reduced resources required for unit tests
 - Improved windows compatibility
 - Added more unit tests for seasonal averages
 - Added more simulated data types to pysat_testing2D
 - Added initial support for ICON EUV
 - Added initial support for ICON IVM
 - Added support for version/revision numbers in filenames within Files class constructor from_os


## [0.6.0] - 2017-08-11
 - Many changes since the last note here.
 - Unit tests have been expanded significantly, bug fixes as appropriate.
 - Coverage is over 80%
 - There are new requirements on loading routines to support testing.
 - Instrument object prints out nice information to command line
 - Attributes in netCDF and similar files are transferred to the Instrument object as part of loading
 - Added attribute 'empty', True if there is no data
 - Orbit support significantly improved, multiple orbit types are supported
 - Added concat to Meta
 - Python 3 compatible
 - Corrected intersection of data_padding and multi_file_day
 - Added support for higher order MetaData objects, needed for DataFrame within DataFrames
 - Windows compatibility
 - Additional scientific instrument support


### Changed
 - Initial support for sat_id in Instrument
 - Files class will now remove duplicate file times rather than simply raise an exception

## [0.3.3] - 2016-01-07
### Changed
 - Added manual_org flag to Instrument instantion. Simple file management flag.
 - Improved COSMIC demo plotting
 - Improved support for instruments with no files

## [0.3.2] - 2015-12-01
### Changed
 - Fixed error raised by pysat.utils.set_data_dir
 - Partial unit test coverage for files class
 - File tracking more robust
 - Download methods now log off from server at the end of download
 - Improved to_netcdf3 and load_netcdf3 routines, netcdf files produced pass standards check

## [0.3.1] - 2015-07-21
### Changed
 - Added missing file close statement in SuperDARN load command
 - Fixed COSMIC UTS bug
 - Fixed check for unique datetimes associated with files
 - Improved instrument docstrings
 - Added step size (freq) keyword to bounds and download methods
 - Added C/NOFS IVM and COSMIC GPS demo
 - Added support for OMNI data, 1 and 5 min files, time shifted to magnetopause
 - Moving toward python 3 compatibility
 - PEP 8 improvements
 - fixed demo ssnl_occurence_by_orbit file, replaced binx with bin_x
 - Doubled loading performance for SuperDARN grdex files (3 seconds down to 1.5)

## [0.3] - 2015-06-18
### Changed
 - Improved polar orbit determination
 - Added file sorting in files.from_os constructor to ensure datetime index is correct
 - Added Instrument instantiation option, multi_file_day
  - good when data for day n is in a file labeled by day n-1, or n+1
 - Chaged binx to bin_x in return statements
 - Improved PEP-8 compatibility
 - Fixed bad path call in meta.from_csv
 - Added simple averaging by day/file/orbit instrument independent routines
 - Added instrument independent seasonal averaging routines
 - Improved loading performance for cosmic2013
 - made pysat import statements more specific
 - fixed bad import call on load_netcdf3
 - fixed tab/space issues
 - Improved performance of comsic 2013 data loading

## [0.2.2] - 2015-05-17
### Changed
 - Expanded coverage in tutorial documentation
 - Expanded test coverage for pysat.Meta()
 - Improved robustness of Meta __setitem__
 - Updated C/NOFS VEFI method to exempt empty file errors
 - Updated C/NOFS VEFI download method to remove empty files
 - Updated C/NOFS VEFI instrument module to use metadata from CDF file
 - Updated superdarn cleaning method to remove empty velocity frames
 - Updated Instrument download method to update bounds if bounds are default
 - Updated C/NOFS IVM download method to remove empty files
 - Updated C/NOFS IVM instrument module to use metadata from CDF file
 - Performance improvements to seasonal occurrence probability
 - Improved docstrings

## [0.2.1] - 2015-04-29
### Changed
- Removed spacepy and netCDF from setup.py requirements. Both of
  these packages require non-python code to function properly.
  pysat now builds correctly as determined by travis-cl.
  Installation instructions have been updated.

## [0.2.0] - 2015-04-27
### Changed
- Added information to docstrings.
- Expanded unit test coverage and associated bugs.
- Changed signature for pysat.Instrument, orbit information
  condensed into a single dictionary. pad changed from a boolean
  to accepting a pandas.DateOffest or dictionary.
- Changed doy parameter in create_datetime_index to day.
- Changed Instrument.query_files to update_files
- Improved performance of cnofs_ivm code<|MERGE_RESOLUTION|>--- conflicted
+++ resolved
@@ -14,11 +14,8 @@
   - methods.nasa_cdaweb.list_files moved to methods.general
   - `strict_time_flag` now defaults to True
   - Use of start / stop notation in remote_file_list
-<<<<<<< HEAD
+  - Added variable rename method to Instrument object (#91)
   - files methods are no longer hidden
-=======
-  - Added variable rename method to Instrument object (#91)
->>>>>>> 91e1fb97
 - Deprecations
   - Removed ssnl
   - Removed utils.stats
