--- conflicted
+++ resolved
@@ -34,12 +34,9 @@
       if: ${{ matrix.numpy_ver != 'latest'}}
       run: |
         pip install --no-binary :numpy: numpy==${{ matrix.numpy_ver }}
-<<<<<<< HEAD
+        # Need to force install versions compliant with NEP29/operations
+        pip install "pandas<1.5"
         pip install "netCDF4<1.6.2"
-=======
-        # Need to force install of pandas compliant with NEP29
-        pip install "pandas<1.5"
->>>>>>> 29287e8b
 
     - name: Install standard dependencies and pysat
       run: |
